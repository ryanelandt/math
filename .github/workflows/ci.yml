--- conflicted
+++ resolved
@@ -232,7 +232,6 @@
       - name: Test
         run: ..\..\..\b2 --hash %ARGS% define=CI_SUPPRESS_KNOWN_ISSUES ${{ matrix.suite }}
         working-directory: ../boost-root/libs/math/test
-<<<<<<< HEAD
   MSVC2022-BETA:
     runs-on: windows-2022
     defaults:
@@ -281,9 +280,6 @@
         run: ..\..\..\b2 --hash %ARGS% define=CI_SUPPRESS_KNOWN_ISSUES ${{ matrix.suite }}
         working-directory: ../boost-root/libs/math/test
   standalone-gcc:
-=======
-  standalone-compile-tests-gcc:
->>>>>>> 2cc734d7
       runs-on: ubuntu-20.04
       strategy:
         fail-fast: false
