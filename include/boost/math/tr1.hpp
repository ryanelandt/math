--- conflicted
+++ resolved
@@ -831,11 +831,7 @@
 inline typename tools::promote_args<T>::type comp_ellint_1 BOOST_PREVENT_MACRO_SUBSTITUTION(T k)
 { return boost::math::tr1::comp_ellint_1 BOOST_PREVENT_MACRO_SUBSTITUTION(static_cast<typename tools::promote_args<T>::type>(k)); }
 
-<<<<<<< HEAD
-// [5.2.1.5]  BOOST_PREVENT_MACRO_SUBSTITUTION(complete) elliptic integral of the second kind:
-=======
 // [5.2.1.5]  (complete) elliptic integral of the second kind:
->>>>>>> ef7f0bb9
 inline float comp_ellint_2f(float k)
 { return boost::math::tr1::boost_comp_ellint_2f(k); }
 inline double comp_ellint_2(double k)
@@ -850,11 +846,7 @@
 inline typename tools::promote_args<T>::type comp_ellint_2(T k)
 { return boost::math::tr1::comp_ellint_2(static_cast<typename tools::promote_args<T>::type> BOOST_PREVENT_MACRO_SUBSTITUTION(k)); }
 
-<<<<<<< HEAD
-// [5.2.1.6]  BOOST_PREVENT_MACRO_SUBSTITUTION(complete) elliptic integral of the third kind:
-=======
 // [5.2.1.6]  (complete) elliptic integral of the third kind:
->>>>>>> ef7f0bb9
 inline float comp_ellint_3f(float k, float nu)
 { return boost::math::tr1::boost_comp_ellint_3f(k, nu); }
 inline double comp_ellint_3(double k, double nu)
@@ -1115,809 +1107,7 @@
 
 #else // __cplusplus
 
-<<<<<<< HEAD
-// C99 Functions:
-#ifdef acosh
-#undef acosh
-#endif
-#define acosh boost_acosh
-#ifdef acoshf
-#undef acoshf
-#endif
-#define acoshf boost_acoshf
-#ifdef acoshl
-#undef acoshl
-#endif
-#define acoshl boost_acoshl
-
-#ifdef asinh
-#undef asinh
-#endif
-#define asinh boost_asinh
-#ifdef asinhf
-#undef asinhf
-#endif
-#define asinhf boost_asinhf
-#ifdef asinhl
-#undef asinhl
-#endif
-#define asinhl boost_asinhl
-
-#ifdef atanh
-#undef atanh
-#endif
-#define atanh boost_atanh
-#ifdef atanhf
-#undef atanhf
-#endif
-#define atanhf boost_atanhf
-#ifdef atanhl
-#undef atanhl
-#endif
-#define atanhl boost_atanhl
-
-#ifdef cbrt
-#undef cbrt
-#endif
-#define cbrt boost_cbrt
-#ifdef cbrtf
-#undef cbrtf
-#endif
-#define cbrtf boost_cbrtf
-#ifdef cbrtl
-#undef cbrtl
-#endif
-#define cbrtl boost_cbrtl
-
-#ifdef copysign
-#undef copysign
-#endif
-#define copysign boost_copysign
-#ifdef copysignf
-#undef copysignf
-#endif
-#define copysignf boost_copysignf
-#ifdef copysignl
-#undef copysignl
-#endif
-#define copysignl boost_copysignl
-
-#ifdef erf
-#undef erf
-#endif
-#define erf boost_erf
-#ifdef erff
-#undef erff
-#endif
-#define erff boost_erff
-#ifdef erfl
-#undef erfl
-#endif
-#define erfl boost_erfl
-
-#ifdef erfc
-#undef erfc
-#endif
-#define erfc boost_erfc
-#ifdef erfcf
-#undef erfcf
-#endif
-#define erfcf boost_erfcf
-#ifdef erfcl
-#undef erfcl
-#endif
-#define erfcl boost_erfcl
-
-#if 0
-#ifdef exp2
-#undef exp2
-#endif
-#define exp2 boost_exp2
-#ifdef exp2f
-#undef exp2f
-#endif
-#define exp2f boost_exp2f
-#ifdef exp2l
-#undef exp2l
-#endif
-#define exp2l boost_exp2l
-#endif
-
-#ifdef expm1
-#undef expm1
-#endif
-#define expm1 boost_expm1
-#ifdef expm1f
-#undef expm1f
-#endif
-#define expm1f boost_expm1f
-#ifdef expm1l
-#undef expm1l
-#endif
-#define expm1l boost_expm1l
-
-#if 0
-#ifdef fdim
-#undef fdim
-#endif
-#define fdim boost_fdim
-#ifdef fdimf
-#undef fdimf
-#endif
-#define fdimf boost_fdimf
-#ifdef fdiml
-#undef fdiml
-#endif
-#define fdiml boost_fdiml
-#ifdef acosh
-#undef acosh
-#endif
-#define fma boost_fma
-#ifdef fmaf
-#undef fmaf
-#endif
-#define fmaf boost_fmaf
-#ifdef fmal
-#undef fmal
-#endif
-#define fmal boost_fmal
-#endif
-
-#ifdef fmax
-#undef fmax
-#endif
-#define fmax boost_fmax
-#ifdef fmaxf
-#undef fmaxf
-#endif
-#define fmaxf boost_fmaxf
-#ifdef fmaxl
-#undef fmaxl
-#endif
-#define fmaxl boost_fmaxl
-
-#ifdef fmin
-#undef fmin
-#endif
-#define fmin boost_fmin
-#ifdef fminf
-#undef fminf
-#endif
-#define fminf boost_fminf
-#ifdef fminl
-#undef fminl
-#endif
-#define fminl boost_fminl
-
-#ifdef hypot
-#undef hypot
-#endif
-#define hypot boost_hypot
-#ifdef hypotf
-#undef hypotf
-#endif
-#define hypotf boost_hypotf
-#ifdef hypotl
-#undef hypotl
-#endif
-#define hypotl boost_hypotl
-
-#if 0
-#ifdef ilogb
-#undef ilogb
-#endif
-#define ilogb boost_ilogb
-#ifdef ilogbf
-#undef ilogbf
-#endif
-#define ilogbf boost_ilogbf
-#ifdef ilogbl
-#undef ilogbl
-#endif
-#define ilogbl boost_ilogbl
-#endif
-
-#ifdef lgamma
-#undef lgamma
-#endif
-#define lgamma boost_lgamma
-#ifdef lgammaf
-#undef lgammaf
-#endif
-#define lgammaf boost_lgammaf
-#ifdef lgammal
-#undef lgammal
-#endif
-#define lgammal boost_lgammal
-
-#ifdef BOOST_HAS_LONG_LONG
-#if 0
-#ifdef llrint
-#undef llrint
-#endif
-#define llrint boost_llrint
-#ifdef llrintf
-#undef llrintf
-#endif
-#define llrintf boost_llrintf
-#ifdef llrintl
-#undef llrintl
-#endif
-#define llrintl boost_llrintl
-#endif
-#ifdef llround
-#undef llround
-#endif
-#define llround boost_llround
-#ifdef llroundf
-#undef llroundf
-#endif
-#define llroundf boost_llroundf
-#ifdef llroundl
-#undef llroundl
-#endif
-#define llroundl boost_llroundl
-#endif
-
-#ifdef log1p
-#undef log1p
-#endif
-#define log1p boost_log1p
-#ifdef log1pf
-#undef log1pf
-#endif
-#define log1pf boost_log1pf
-#ifdef log1pl
-#undef log1pl
-#endif
-#define log1pl boost_log1pl
-
-#if 0
-#ifdef log2
-#undef log2
-#endif
-#define log2 boost_log2
-#ifdef log2f
-#undef log2f
-#endif
-#define log2f boost_log2f
-#ifdef log2l
-#undef log2l
-#endif
-#define log2l boost_log2l
-
-#ifdef logb
-#undef logb
-#endif
-#define logb boost_logb
-#ifdef logbf
-#undef logbf
-#endif
-#define logbf boost_logbf
-#ifdef logbl
-#undef logbl
-#endif
-#define logbl boost_logbl
-
-#ifdef lrint
-#undef lrint
-#endif
-#define lrint boost_lrint
-#ifdef lrintf
-#undef lrintf
-#endif
-#define lrintf boost_lrintf
-#ifdef lrintl
-#undef lrintl
-#endif
-#define lrintl boost_lrintl
-#endif
-
-#ifdef lround
-#undef lround
-#endif
-#define lround boost_lround
-#ifdef lroundf
-#undef lroundf
-#endif
-#define lroundf boost_lroundf
-#ifdef lroundl
-#undef lroundl
-#endif
-#define lroundl boost_lroundl
-
-#if 0
-#ifdef nan
-#undef nan
-#endif
-#define nan boost_nan
-#ifdef nanf
-#undef nanf
-#endif
-#define nanf boost_nanf
-#ifdef nanl
-#undef nanl
-#endif
-#define nanl boost_nanl
-
-#ifdef nearbyint
-#undef nearbyint
-#endif
-#define nearbyint boost_nearbyint
-#ifdef nearbyintf
-#undef nearbyintf
-#endif
-#define nearbyintf boost_nearbyintf
-#ifdef nearbyintl
-#undef nearbyintl
-#endif
-#define nearbyintl boost_nearbyintl
-#endif
-
-#ifdef nextafter
-#undef nextafter
-#endif
-#define nextafter boost_nextafter
-#ifdef nextafterf
-#undef nextafterf
-#endif
-#define nextafterf boost_nextafterf
-#ifdef nextafterl
-#undef nextafterl
-#endif
-#define nextafterl boost_nextafterl
-
-#ifdef nexttoward
-#undef nexttoward
-#endif
-#define nexttoward boost_nexttoward
-#ifdef nexttowardf
-#undef nexttowardf
-#endif
-#define nexttowardf boost_nexttowardf
-#ifdef nexttowardl
-#undef nexttowardl
-#endif
-#define nexttowardl boost_nexttowardl
-
-#if 0
-#ifdef remainder
-#undef remainder
-#endif
-#define remainder boost_remainder
-#ifdef remainderf
-#undef remainderf
-#endif
-#define remainderf boost_remainderf
-#ifdef remainderl
-#undef remainderl
-#endif
-#define remainderl boost_remainderl
-
-#ifdef remquo
-#undef remquo
-#endif
-#define remquo boost_remquo
-#ifdef remquof
-#undef remquof
-#endif
-#define remquof boost_remquof
-#ifdef remquol
-#undef remquol
-#endif
-#define remquol boost_remquol
-
-#ifdef rint
-#undef rint
-#endif
-#define rint boost_rint
-#ifdef rintf
-#undef rintf
-#endif
-#define rintf boost_rintf
-#ifdef rintl
-#undef rintl
-#endif
-#define rintl boost_rintl
-#endif
-
-#ifdef round
-#undef round
-#endif
-#define round boost_round
-#ifdef roundf
-#undef roundf
-#endif
-#define roundf boost_roundf
-#ifdef roundl
-#undef roundl
-#endif
-#define roundl boost_roundl
-
-#if 0
-#ifdef scalbln
-#undef scalbln
-#endif
-#define scalbln boost_scalbln
-#ifdef scalblnf
-#undef scalblnf
-#endif
-#define scalblnf boost_scalblnf
-#ifdef scalblnl
-#undef scalblnl
-#endif
-#define scalblnl boost_scalblnl
-
-#ifdef scalbn
-#undef scalbn
-#endif
-#define scalbn boost_scalbn
-#ifdef scalbnf
-#undef scalbnf
-#endif
-#define scalbnf boost_scalbnf
-#ifdef scalbnl
-#undef scalbnl
-#endif
-#define scalbnl boost_scalbnl
-#endif
-
-#ifdef tgamma
-#undef tgamma
-#endif
-#define tgamma boost_tgamma
-#ifdef tgammaf
-#undef tgammaf
-#endif
-#define tgammaf boost_tgammaf
-#ifdef tgammal
-#undef tgammal
-#endif
-#define tgammal boost_tgammal
-
-#ifdef trunc
-#undef trunc
-#endif
-#define trunc boost_trunc
-#ifdef truncf
-#undef truncf
-#endif
-#define truncf boost_truncf
-#ifdef truncl
-#undef truncl
-#endif
-#define truncl boost_truncl
-
-// [5.2.1.1] associated Laguerre polynomials:
-#ifdef assoc_laguerre
-#undef assoc_laguerre
-#endif
-#define assoc_laguerre boost_assoc_laguerre
-#ifdef assoc_laguerref
-#undef assoc_laguerref
-#endif
-#define assoc_laguerref boost_assoc_laguerref
-#ifdef assoc_laguerrel
-#undef assoc_laguerrel
-#endif
-#define assoc_laguerrel boost_assoc_laguerrel
-
-// [5.2.1.2] associated Legendre functions:
-#ifdef assoc_legendre
-#undef assoc_legendre
-#endif
-#define assoc_legendre boost_assoc_legendre
-#ifdef assoc_legendref
-#undef assoc_legendref
-#endif
-#define assoc_legendref boost_assoc_legendref
-#ifdef assoc_legendrel
-#undef assoc_legendrel
-#endif
-#define assoc_legendrel boost_assoc_legendrel
-
-// [5.2.1.3] beta function:
-#ifdef beta
-#undef beta
-#endif
-#define beta boost_beta
-#ifdef betaf
-#undef betaf
-#endif
-#define betaf boost_betaf
-#ifdef betal
-#undef betal
-#endif
-#define betal boost_betal
-
-// [5.2.1.4] (complete) elliptic integral of the first kind:
-#ifdef comp_ellint_1
-#undef comp_ellint_1
-#endif
-#define comp_ellint_1 boost_comp_ellint_1
-#ifdef comp_ellint_1f
-#undef comp_ellint_1f
-#endif
-#define comp_ellint_1f boost_comp_ellint_1f
-#ifdef comp_ellint_1l
-#undef comp_ellint_1l
-#endif
-#define comp_ellint_1l boost_comp_ellint_1l
-
-// [5.2.1.5] (complete) elliptic integral of the second kind:
-#ifdef comp_ellint_2
-#undef comp_ellint_2
-#endif
-#define comp_ellint_2 boost_comp_ellint_2
-#ifdef comp_ellint_2f
-#undef comp_ellint_2f
-#endif
-#define comp_ellint_2f boost_comp_ellint_2f
-#ifdef comp_ellint_2l
-#undef comp_ellint_2l
-#endif
-#define comp_ellint_2l boost_comp_ellint_2l
-
-// [5.2.1.6] (complete) elliptic integral of the third kind:
-#ifdef comp_ellint_3
-#undef comp_ellint_3
-#endif
-#define comp_ellint_3 boost_comp_ellint_3
-#ifdef comp_ellint_3f
-#undef comp_ellint_3f
-#endif
-#define comp_ellint_3f boost_comp_ellint_3f
-#ifdef comp_ellint_3l
-#undef comp_ellint_3l
-#endif
-#define comp_ellint_3l boost_comp_ellint_3l
-
-#if 0
-// [5.2.1.7] confluent hypergeometric functions:
-#ifdef conf_hyper
-#undef conf_hyper
-#endif
-#define conf_hyper boost_conf_hyper
-#ifdef conf_hyperf
-#undef conf_hyperf
-#endif
-#define conf_hyperf boost_conf_hyperf
-#ifdef conf_hyperl
-#undef conf_hyperl
-#endif
-#define conf_hyperl boost_conf_hyperl
-#endif
-
-// [5.2.1.8] regular modified cylindrical Bessel functions:
-#ifdef cyl_bessel_i
-#undef cyl_bessel_i
-#endif
-#define cyl_bessel_i boost_cyl_bessel_i
-#ifdef cyl_bessel_if
-#undef cyl_bessel_if
-#endif
-#define cyl_bessel_if boost_cyl_bessel_if
-#ifdef cyl_bessel_il
-#undef cyl_bessel_il
-#endif
-#define cyl_bessel_il boost_cyl_bessel_il
-
-// [5.2.1.9] cylindrical Bessel functions (of the first kind):
-#ifdef cyl_bessel_j
-#undef cyl_bessel_j
-#endif
-#define cyl_bessel_j boost_cyl_bessel_j
-#ifdef cyl_bessel_jf
-#undef cyl_bessel_jf
-#endif
-#define cyl_bessel_jf boost_cyl_bessel_jf
-#ifdef cyl_bessel_jl
-#undef cyl_bessel_jl
-#endif
-#define cyl_bessel_jl boost_cyl_bessel_jl
-
-// [5.2.1.10] irregular modified cylindrical Bessel functions:
-#ifdef cyl_bessel_k
-#undef cyl_bessel_k
-#endif
-#define cyl_bessel_k boost_cyl_bessel_k
-#ifdef cyl_bessel_kf
-#undef cyl_bessel_kf
-#endif
-#define cyl_bessel_kf boost_cyl_bessel_kf
-#ifdef cyl_bessel_kl
-#undef cyl_bessel_kl
-#endif
-#define cyl_bessel_kl boost_cyl_bessel_kl
-
-// [5.2.1.11] cylindrical Neumann functions BOOST_MATH_C99_THROW_SPEC;
-// cylindrical Bessel functions (of the second kind):
-#ifdef cyl_neumann
-#undef cyl_neumann
-#endif
-#define cyl_neumann boost_cyl_neumann
-#ifdef cyl_neumannf
-#undef cyl_neumannf
-#endif
-#define cyl_neumannf boost_cyl_neumannf
-#ifdef cyl_neumannl
-#undef cyl_neumannl
-#endif
-#define cyl_neumannl boost_cyl_neumannl
-
-// [5.2.1.12] (incomplete) elliptic integral of the first kind:
-#ifdef ellint_1
-#undef ellint_1
-#endif
-#define ellint_1 boost_ellint_1
-#ifdef ellint_1f
-#undef ellint_1f
-#endif
-#define ellint_1f boost_ellint_1f
-#ifdef ellint_1l
-#undef ellint_1l
-#endif
-#define ellint_1l boost_ellint_1l
-
-// [5.2.1.13] (incomplete) elliptic integral of the second kind:
-#ifdef ellint_2
-#undef ellint_2
-#endif
-#define ellint_2 boost_ellint_2
-#ifdef ellint_2f
-#undef ellint_2f
-#endif
-#define ellint_2f boost_ellint_2f
-#ifdef ellint_2l
-#undef ellint_2l
-#endif
-#define ellint_2l boost_ellint_2l
-
-// [5.2.1.14] (incomplete) elliptic integral of the third kind:
-#ifdef ellint_3
-#undef ellint_3
-#endif
-#define ellint_3 boost_ellint_3
-#ifdef ellint_3f
-#undef ellint_3f
-#endif
-#define ellint_3f boost_ellint_3f
-#ifdef ellint_3l
-#undef ellint_3l
-#endif
-#define ellint_3l boost_ellint_3l
-
-// [5.2.1.15] exponential integral:
-#ifdef expint
-#undef expint
-#endif
-#define expint boost_expint
-#ifdef expintf
-#undef expintf
-#endif
-#define expintf boost_expintf
-#ifdef expintl
-#undef expintl
-#endif
-#define expintl boost_expintl
-
-// [5.2.1.16] Hermite polynomials:
-#ifdef hermite
-#undef hermite
-#endif
-#define hermite boost_hermite
-#ifdef hermitef
-#undef hermitef
-#endif
-#define hermitef boost_hermitef
-#ifdef hermitel
-#undef hermitel
-#endif
-#define hermitel boost_hermitel
-
-#if 0
-// [5.2.1.17] hypergeometric functions:
-#ifdef hyperg
-#undef hyperg
-#endif
-#define hyperg boost_hyperg
-#ifdef hypergf
-#undef hypergf
-#endif
-#define hypergf boost_hypergf
-#ifdef hypergl
-#undef hypergl
-#endif
-#define hypergl boost_hypergl
-#endif
-
-// [5.2.1.18] Laguerre polynomials:
-#ifdef laguerre
-#undef laguerre
-#endif
-#define laguerre boost_laguerre
-#ifdef laguerref
-#undef laguerref
-#endif
-#define laguerref boost_laguerref
-#ifdef laguerrel
-#undef laguerrel
-#endif
-#define laguerrel boost_laguerrel
-
-// [5.2.1.19] Legendre polynomials:
-#ifdef legendre
-#undef legendre
-#endif
-#define legendre boost_legendre
-#ifdef legendref
-#undef legendref
-#endif
-#define legendref boost_legendref
-#ifdef legendrel
-#undef legendrel
-#endif
-#define legendrel boost_legendrel
-
-// [5.2.1.20] Riemann zeta function:
-#ifdef riemann_zeta
-#undef riemann_zeta
-#endif
-#define riemann_zeta boost_riemann_zeta
-#ifdef riemann_zetaf
-#undef riemann_zetaf
-#endif
-#define riemann_zetaf boost_riemann_zetaf
-#ifdef riemann_zetal
-#undef riemann_zetal
-#endif
-#define riemann_zetal boost_riemann_zetal
-
-// [5.2.1.21] spherical Bessel functions (of the first kind):
-#ifdef sph_bessel
-#undef sph_bessel
-#endif
-#define sph_bessel boost_sph_bessel
-#ifdef sph_besself
-#undef sph_besself
-#endif
-#define sph_besself boost_sph_besself
-#ifdef sph_bessell
-#undef sph_bessell
-#endif
-#define sph_bessell boost_sph_bessell
-
-// [5.2.1.22] spherical associated Legendre functions:
-#ifdef sph_legendre
-#undef sph_legendre
-#endif
-#define sph_legendre boost_sph_legendre
-#ifdef sph_legendref
-#undef sph_legendref
-#endif
-#define sph_legendref boost_sph_legendref
-#ifdef sph_legendrel
-#undef sph_legendrel
-#endif
-#define sph_legendrel boost_sph_legendrel
-
-// [5.2.1.23] spherical Neumann functions BOOST_MATH_C99_THROW_SPEC;
-// spherical Bessel functions (of the second kind):
-#ifdef sph_neumann
-#undef sph_neumann
-#endif
-#define sph_neumann boost_sph_neumann
-#ifdef sph_neumannf
-#undef sph_neumannf
-#endif
-#define sph_neumannf boost_sph_neumannf
-#ifdef sph_neumannl
-#undef sph_neumannl
-#endif
-#define sph_neumannl boost_sph_neumannl
-=======
 #include <boost/math/tr1_c_macros.ipp>
->>>>>>> ef7f0bb9
 
 #endif // __cplusplus
 
