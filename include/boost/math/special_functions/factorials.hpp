//  Copyright John Maddock 2006, 2010.
//  Use, modification and distribution are subject to the
//  Boost Software License, Version 1.0. (See accompanying file
//  LICENSE_1_0.txt or copy at http://www.boost.org/LICENSE_1_0.txt)

#ifndef BOOST_MATH_SP_FACTORIALS_HPP
#define BOOST_MATH_SP_FACTORIALS_HPP

#ifdef _MSC_VER
#pragma once
#endif

#include <boost/math/special_functions/math_fwd.hpp>
#include <boost/math/special_functions/gamma.hpp>
#include <boost/math/special_functions/detail/unchecked_factorial.hpp>
#include <array>
#ifdef BOOST_MSVC
#pragma warning(push) // Temporary until lexical cast fixed.
#pragma warning(disable: 4127 4701)
#endif
#ifdef BOOST_MSVC
#pragma warning(pop)
#endif
#include <type_traits>
#include <cmath>

namespace boost { namespace math
{

template <class T, class Policy>
inline T factorial(unsigned i, const Policy& pol)
{
<<<<<<< HEAD
   BOOST_STATIC_ASSERT(!std::is_integral<T>::value);
=======
   static_assert(!std::is_integral<T>::value, "Type T must not be an integral type");
>>>>>>> d7c202ad
   // factorial<unsigned int>(n) is not implemented
   // because it would overflow integral type T for too small n
   // to be useful. Use instead a floating-point type,
   // and convert to an unsigned type if essential, for example:
   // unsigned int nfac = static_cast<unsigned int>(factorial<double>(n));
   // See factorial documentation for more detail.

   BOOST_MATH_STD_USING // Aid ADL for floor.

   if(i <= max_factorial<T>::value)
      return unchecked_factorial<T>(i);
   T result = boost::math::tgamma(static_cast<T>(i+1), pol);
   if(result > tools::max_value<T>())
      return result; // Overflowed value! (But tgamma will have signalled the error already).
   return floor(result + 0.5f);
}

template <class T>
inline T factorial(unsigned i)
{
   return factorial<T>(i, policies::policy<>());
}
/*
// Can't have these in a policy enabled world?
template<>
inline float factorial<float>(unsigned i)
{
   if(i <= max_factorial<float>::value)
      return unchecked_factorial<float>(i);
   return tools::overflow_error<float>(BOOST_CURRENT_FUNCTION);
}

template<>
inline double factorial<double>(unsigned i)
{
   if(i <= max_factorial<double>::value)
      return unchecked_factorial<double>(i);
   return tools::overflow_error<double>(BOOST_CURRENT_FUNCTION);
}
*/
template <class T, class Policy>
T double_factorial(unsigned i, const Policy& pol)
{
<<<<<<< HEAD
   BOOST_STATIC_ASSERT(!std::is_integral<T>::value);
=======
   static_assert(!std::is_integral<T>::value, "Type T must not be an integral type");
>>>>>>> d7c202ad
   BOOST_MATH_STD_USING  // ADL lookup of std names
   if(i & 1)
   {
      // odd i:
      if(i < max_factorial<T>::value)
      {
         unsigned n = (i - 1) / 2;
         return ceil(unchecked_factorial<T>(i) / (ldexp(T(1), (int)n) * unchecked_factorial<T>(n)) - 0.5f);
      }
      //
      // Fallthrough: i is too large to use table lookup, try the
      // gamma function instead.
      //
      T result = boost::math::tgamma(static_cast<T>(i) / 2 + 1, pol) / sqrt(constants::pi<T>());
      if(ldexp(tools::max_value<T>(), -static_cast<int>(i+1) / 2) > result)
         return ceil(result * ldexp(T(1), static_cast<int>(i+1) / 2) - 0.5f);
   }
   else
   {
      // even i:
      unsigned n = i / 2;
      T result = factorial<T>(n, pol);
      if(ldexp(tools::max_value<T>(), -(int)n) > result)
         return result * ldexp(T(1), (int)n);
   }
   //
   // If we fall through to here then the result is infinite:
   //
   return policies::raise_overflow_error<T>("boost::math::double_factorial<%1%>(unsigned)", 0, pol);
}

template <class T>
inline T double_factorial(unsigned i)
{
   return double_factorial<T>(i, policies::policy<>());
}

namespace detail{

template <class T, class Policy>
T rising_factorial_imp(T x, int n, const Policy& pol)
{
<<<<<<< HEAD
   BOOST_STATIC_ASSERT(!std::is_integral<T>::value);
=======
   static_assert(!std::is_integral<T>::value, "Type T must not be an integral type");
>>>>>>> d7c202ad
   if(x < 0)
   {
      //
      // For x less than zero, we really have a falling
      // factorial, modulo a possible change of sign.
      //
      // Note that the falling factorial isn't defined
      // for negative n, so we'll get rid of that case
      // first:
      //
      bool inv = false;
      if(n < 0)
      {
         x += n;
         n = -n;
         inv = true;
      }
      T result = ((n&1) ? -1 : 1) * falling_factorial(-x, n, pol);
      if(inv)
         result = 1 / result;
      return result;
   }
   if(n == 0)
      return 1;
   if(x == 0)
   {
      if(n < 0)
         return -boost::math::tgamma_delta_ratio(x + 1, static_cast<T>(-n), pol);
      else
         return 0;
   }
   if((x < 1) && (x + n < 0))
   {
      T val = boost::math::tgamma_delta_ratio(1 - x, static_cast<T>(-n), pol);
      return (n & 1) ? T(-val) : val;
   }
   //
   // We don't optimise this for small n, because
   // tgamma_delta_ratio is already optimised for that
   // use case:
   //
   return 1 / boost::math::tgamma_delta_ratio(x, static_cast<T>(n), pol);
}

template <class T, class Policy>
inline T falling_factorial_imp(T x, unsigned n, const Policy& pol)
{
<<<<<<< HEAD
   BOOST_STATIC_ASSERT(!std::is_integral<T>::value);
=======
   static_assert(!std::is_integral<T>::value, "Type T must not be an integral type");
>>>>>>> d7c202ad
   BOOST_MATH_STD_USING // ADL of std names
   if(x == 0)
      return 0;
   if(x < 0)
   {
      //
      // For x < 0 we really have a rising factorial
      // modulo a possible change of sign:
      //
      return (n&1 ? -1 : 1) * rising_factorial(-x, n, pol);
   }
   if(n == 0)
      return 1;
   if(x < 0.5f)
   {
      //
      // 1 + x below will throw away digits, so split up calculation:
      //
      if(n > max_factorial<T>::value - 2)
      {
         // If the two end of the range are far apart we have a ratio of two very large
         // numbers, split the calculation up into two blocks:
         T t1 = x * boost::math::falling_factorial(x - 1, max_factorial<T>::value - 2, pol);
         T t2 = boost::math::falling_factorial(x - max_factorial<T>::value + 1, n - max_factorial<T>::value + 1, pol);
         if(tools::max_value<T>() / fabs(t1) < fabs(t2))
            return boost::math::sign(t1) * boost::math::sign(t2) * policies::raise_overflow_error<T>("boost::math::falling_factorial<%1%>", 0, pol);
         return t1 * t2;
      }
      return x * boost::math::falling_factorial(x - 1, n - 1, pol);
   }
   if(x <= n - 1)
   {
      //
      // x+1-n will be negative and tgamma_delta_ratio won't
      // handle it, split the product up into three parts:
      //
      T xp1 = x + 1;
      unsigned n2 = itrunc((T)floor(xp1), pol);
      if(n2 == xp1)
         return 0;
      T result = boost::math::tgamma_delta_ratio(xp1, -static_cast<T>(n2), pol);
      x -= n2;
      result *= x;
      ++n2;
      if(n2 < n)
         result *= falling_factorial(x - 1, n - n2, pol);
      return result;
   }
   //
   // Simple case: just the ratio of two
   // (positive argument) gamma functions.
   // Note that we don't optimise this for small n,
   // because tgamma_delta_ratio is already optimised
   // for that use case:
   //
   return boost::math::tgamma_delta_ratio(x + 1, -static_cast<T>(n), pol);
}

} // namespace detail

template <class RT>
inline typename tools::promote_args<RT>::type
   falling_factorial(RT x, unsigned n)
{
   typedef typename tools::promote_args<RT>::type result_type;
   return detail::falling_factorial_imp(
      static_cast<result_type>(x), n, policies::policy<>());
}

template <class RT, class Policy>
inline typename tools::promote_args<RT>::type
   falling_factorial(RT x, unsigned n, const Policy& pol)
{
   typedef typename tools::promote_args<RT>::type result_type;
   return detail::falling_factorial_imp(
      static_cast<result_type>(x), n, pol);
}

template <class RT>
inline typename tools::promote_args<RT>::type
   rising_factorial(RT x, int n)
{
   typedef typename tools::promote_args<RT>::type result_type;
   return detail::rising_factorial_imp(
      static_cast<result_type>(x), n, policies::policy<>());
}

template <class RT, class Policy>
inline typename tools::promote_args<RT>::type
   rising_factorial(RT x, int n, const Policy& pol)
{
   typedef typename tools::promote_args<RT>::type result_type;
   return detail::rising_factorial_imp(
      static_cast<result_type>(x), n, pol);
}

} // namespace math
} // namespace boost

#endif // BOOST_MATH_SP_FACTORIALS_HPP
<|MERGE_RESOLUTION|>--- conflicted
+++ resolved
@@ -30,11 +30,7 @@
 template <class T, class Policy>
 inline T factorial(unsigned i, const Policy& pol)
 {
-<<<<<<< HEAD
-   BOOST_STATIC_ASSERT(!std::is_integral<T>::value);
-=======
-   static_assert(!std::is_integral<T>::value, "Type T must not be an integral type");
->>>>>>> d7c202ad
+   static_assert(!std::is_integral<T>::value, "Type T must not be an integral type");
    // factorial<unsigned int>(n) is not implemented
    // because it would overflow integral type T for too small n
    // to be useful. Use instead a floating-point type,
@@ -78,11 +74,7 @@
 template <class T, class Policy>
 T double_factorial(unsigned i, const Policy& pol)
 {
-<<<<<<< HEAD
-   BOOST_STATIC_ASSERT(!std::is_integral<T>::value);
-=======
-   static_assert(!std::is_integral<T>::value, "Type T must not be an integral type");
->>>>>>> d7c202ad
+   static_assert(!std::is_integral<T>::value, "Type T must not be an integral type");
    BOOST_MATH_STD_USING  // ADL lookup of std names
    if(i & 1)
    {
@@ -125,11 +117,7 @@
 template <class T, class Policy>
 T rising_factorial_imp(T x, int n, const Policy& pol)
 {
-<<<<<<< HEAD
-   BOOST_STATIC_ASSERT(!std::is_integral<T>::value);
-=======
-   static_assert(!std::is_integral<T>::value, "Type T must not be an integral type");
->>>>>>> d7c202ad
+   static_assert(!std::is_integral<T>::value, "Type T must not be an integral type");
    if(x < 0)
    {
       //
@@ -177,11 +165,7 @@
 template <class T, class Policy>
 inline T falling_factorial_imp(T x, unsigned n, const Policy& pol)
 {
-<<<<<<< HEAD
-   BOOST_STATIC_ASSERT(!std::is_integral<T>::value);
-=======
-   static_assert(!std::is_integral<T>::value, "Type T must not be an integral type");
->>>>>>> d7c202ad
+   static_assert(!std::is_integral<T>::value, "Type T must not be an integral type");
    BOOST_MATH_STD_USING // ADL of std names
    if(x == 0)
       return 0;
