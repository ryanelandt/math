--- conflicted
+++ resolved
@@ -18,8 +18,6 @@
 #include <boost/type_traits/is_floating_point.hpp>
 #include <boost/math/special_functions/math_fwd.hpp>
 #include <boost/math/special_functions/detail/fp_traits.hpp>
-<<<<<<< HEAD
-=======
 /*!
   \file fpclassify.hpp
   \brief Classify floating-point value as normal, subnormal, zero, infinite, or NaN.
@@ -78,60 +76,6 @@
 is used.
 
 */
->>>>>>> 62744fed
-
-/*
-
-1. If the platform is C99 compliant, then the native floating point
-classification functions are used.  However, note that we must only
-define the functions which call std::fpclassify etc if that function
-really does exist: otherwise a compiler may reject the code even though
-the template is never instantiated.
-
-<<<<<<< HEAD
-2. If the platform is not C99 compliant, and the binary format for
-a floating point type (float, double or long double) can be determined
-at compile time, then the following algorithm is used:
-
-        If all exponent bits, the flag bit (if there is one), 
-        and all significand bits are 0, then the number is zero.
-
-        If all exponent bits and the flag bit (if there is one) are 0, 
-        and at least one significand bit is 1, then the number is subnormal.
-
-        If all exponent bits are 1 and all significand bits are 0, 
-        then the number is infinity.
-
-        If all exponent bits are 1 and at least one significand bit is 1,
-        then the number is a not-a-number.
-
-        Otherwise the number is normal.
-
-        This algorithm works for the IEEE 754 representation,
-        and also for several non IEEE 754 formats.
-
-    Most formats have the structure
-        sign bit + exponent bits + significand bits.
-    
-    A few have the structure
-        sign bit + exponent bits + flag bit + significand bits.
-    The flag bit is 0 for zero and subnormal numbers,
-        and 1 for normal numbers and NaN.
-        It is 0 (Motorola 68K) or 1 (Intel) for infinity.
-
-    To get the bits, the four or eight most significant bytes are copied
-    into an uint32_t or uint64_t and bit masks are applied.
-    This covers all the exponent bits and the flag bit (if there is one),
-    but not always all the significand bits.
-    Some of the functions below have two implementations,
-    depending on whether all the significand bits are copied or not.
-
-3. If the platform is not C99 compliant, and the binary format for
-a floating point type (float, double or long double) can not be determined
-at compile time, then comparison with std::numeric_limits values
-is used.
-
-*/
 
 #if defined(_MSC_VER) || defined(__BORLANDC__)
 #include <float.h>
@@ -141,8 +85,6 @@
   namespace std{ using ::abs; using ::fabs; }
 #endif
 
-=======
->>>>>>> 62744fed
 namespace boost{ 
 
 #if defined(BOOST_HAS_FPCLASSIFY) || defined(isnan)
@@ -360,67 +302,6 @@
 inline bool isfinite_impl<long double> BOOST_NO_MACRO_EXPAND(long double t, const native_tag&)
 {
    return boost::math::detail::isfinite_impl(t, generic_tag<true>());
-<<<<<<< HEAD
-}
-#endif
-
-}
-
-template<class T> 
-inline bool (isfinite)(T x)
-{
-   typedef typename detail::fp_traits<T>::type traits;
-   typedef typename traits::method method;
-   typedef typename boost::is_floating_point<T>::type fp_tag;
-   return detail::isfinite_impl(x, method());
-}
-
-//------------------------------------------------------------------------------
-
-namespace detail {
-
-#ifdef BOOST_MATH_USE_STD_FPCLASSIFY
-    template<class T> 
-    inline bool isnormal_impl(T x, native_tag const&)
-    {
-        return (std::isnormal)(x);
-    }
-#endif
-
-    template<class T> 
-    inline bool isnormal_impl(T x, generic_tag<true> const&)
-    {
-        if(x < 0) x = -x;
-        return x >= (std::numeric_limits<T>::min)()
-            && x <= (std::numeric_limits<T>::max)();
-    }
-
-    template<class T> 
-    inline bool isnormal_impl(T x, generic_tag<false> const&)
-    {
-#ifdef BOOST_NO_LIMITS_COMPILE_TIME_CONSTANTS
-      if(std::numeric_limits<T>::is_specialized)
-         return isnormal_impl(x, mpl::true_());
-#endif
-       return !(x == 0);
-    }
-
-    template<class T> 
-    inline bool isnormal_impl(T x, ieee_tag const&)
-    {
-        typedef BOOST_DEDUCED_TYPENAME detail::fp_traits<T>::type traits;
-        BOOST_DEDUCED_TYPENAME traits::bits a;
-        traits::get_bits(x,a);
-        a &= traits::exponent | traits::flag;
-        return (a != 0) && (a < traits::exponent);
-    }
-
-#if defined(BOOST_MATH_USE_STD_FPCLASSIFY) && defined(BOOST_MATH_NO_NATIVE_LONG_DOUBLE_FP_CLASSIFY)
-template <>
-inline bool isnormal_impl<long double> BOOST_NO_MACRO_EXPAND(long double t, const native_tag&)
-{
-   return boost::math::detail::isnormal_impl(t, generic_tag<true>());
-=======
 }
 #endif
 
@@ -433,7 +314,6 @@
    typedef typename traits::method method;
    typedef typename boost::is_floating_point<T>::type fp_tag;
    return detail::isfinite_impl(x, method());
->>>>>>> 62744fed
 }
 
 //------------------------------------------------------------------------------
@@ -448,17 +328,6 @@
     }
 #endif
 
-<<<<<<< HEAD
-}
-
-template<class T> 
-inline bool (isnormal)(T x)
-{
-   typedef typename detail::fp_traits<T>::type traits;
-   typedef typename traits::method method;
-   typedef typename boost::is_floating_point<T>::type fp_tag;
-   return detail::isnormal_impl(x, method());
-=======
     template<class T> 
     inline bool isnormal_impl(T x, generic_tag<true> const&)
     {
@@ -492,7 +361,18 @@
 inline bool isnormal_impl<long double> BOOST_NO_MACRO_EXPAND(long double t, const native_tag&)
 {
    return boost::math::detail::isnormal_impl(t, generic_tag<true>());
->>>>>>> 62744fed
+}
+#endif
+
+}
+
+template<class T> 
+inline bool (isnormal)(T x)
+{
+   typedef typename detail::fp_traits<T>::type traits;
+   typedef typename traits::method method;
+   typedef typename boost::is_floating_point<T>::type fp_tag;
+   return detail::isnormal_impl(x, method());
 }
 
 //------------------------------------------------------------------------------
@@ -507,7 +387,6 @@
     }
 #endif
 
-<<<<<<< HEAD
     template<class T> 
     inline bool isinf_impl(T x, generic_tag<true> const&)
     {
@@ -558,175 +437,17 @@
 inline bool isinf_impl<long double> BOOST_NO_MACRO_EXPAND(long double t, const native_tag&)
 {
    return boost::math::detail::isinf_impl(t, generic_tag<true>());
-=======
-}
+}
+#endif
+
+}   // namespace detail
 
 template<class T> 
-inline bool (isnormal)(T x)
+inline bool (isinf)(T x)
 {
    typedef typename detail::fp_traits<T>::type traits;
    typedef typename traits::method method;
    typedef typename boost::is_floating_point<T>::type fp_tag;
-   return detail::isnormal_impl(x, method());
->>>>>>> 62744fed
-}
-#endif
-
-<<<<<<< HEAD
-}   // namespace detail
-
-template<class T> 
-inline bool (isinf)(T x)
-{
-   typedef typename detail::fp_traits<T>::type traits;
-   typedef typename traits::method method;
-   typedef typename boost::is_floating_point<T>::type fp_tag;
-   return detail::isinf_impl(x, method());
-=======
-//------------------------------------------------------------------------------
-
-namespace detail {
-
-#ifdef BOOST_MATH_USE_STD_FPCLASSIFY
-    template<class T> 
-    inline bool isinf_impl(T x, native_tag const&)
-    {
-        return (std::isinf)(x);
-    }
-#endif
-
-    template<class T> 
-    inline bool isinf_impl(T x, generic_tag<true> const&)
-    {
-        return std::numeric_limits<T>::has_infinity 
-            && ( x == std::numeric_limits<T>::infinity()
-                 || x == -std::numeric_limits<T>::infinity());
-    }
-
-    template<class T> 
-    inline bool isinf_impl(T x, generic_tag<false> const&)
-    {
-#ifdef BOOST_NO_LIMITS_COMPILE_TIME_CONSTANTS
-      if(std::numeric_limits<T>::is_specialized)
-         return isinf_impl(x, mpl::true_());
-#endif
-        (void)x; // warning supression.
-        return false;
-    }
-
-    template<class T> 
-    inline bool isinf_impl(T x, ieee_copy_all_bits_tag const&)
-    {
-        typedef BOOST_DEDUCED_TYPENAME fp_traits<T>::type traits;
-
-        BOOST_DEDUCED_TYPENAME traits::bits a;
-        traits::get_bits(x,a);
-        a &= traits::exponent | traits::significand;
-        return a == traits::exponent;
-    }
-
-    template<class T> 
-    inline bool isinf_impl(T x, ieee_copy_leading_bits_tag const&)
-    {
-        typedef BOOST_DEDUCED_TYPENAME fp_traits<T>::type traits;
-
-        BOOST_DEDUCED_TYPENAME traits::bits a;
-        traits::get_bits(x,a);
-        a &= traits::exponent | traits::significand;
-        if(a != traits::exponent)
-            return false;
-
-        traits::set_bits(x,0);
-        return x == 0;
-    }
-
-#if defined(BOOST_MATH_USE_STD_FPCLASSIFY) && defined(BOOST_MATH_NO_NATIVE_LONG_DOUBLE_FP_CLASSIFY)
-template <>
-inline bool isinf_impl<long double> BOOST_NO_MACRO_EXPAND(long double t, const native_tag&)
-{
-   return boost::math::detail::isinf_impl(t, generic_tag<true>());
->>>>>>> 62744fed
-}
-#endif
-
-<<<<<<< HEAD
-//------------------------------------------------------------------------------
-
-namespace detail {
-
-#ifdef BOOST_MATH_USE_STD_FPCLASSIFY
-    template<class T> 
-    inline bool isnan_impl(T x, native_tag const&)
-    {
-        return (std::isnan)(x);
-    }
-#endif
-
-    template<class T> 
-    inline bool isnan_impl(T x, generic_tag<true> const&)
-    {
-        return std::numeric_limits<T>::has_infinity
-            ? !(x <= std::numeric_limits<T>::infinity())
-            : x != x;
-    }
-
-    template<class T> 
-    inline bool isnan_impl(T x, generic_tag<false> const&)
-    {
-#ifdef BOOST_NO_LIMITS_COMPILE_TIME_CONSTANTS
-      if(std::numeric_limits<T>::is_specialized)
-         return isnan_impl(x, mpl::true_());
-#endif
-        (void)x; // warning supression
-        return false;
-    }
-
-    template<class T> 
-    inline bool isnan_impl(T x, ieee_copy_all_bits_tag const&)
-    {
-        typedef BOOST_DEDUCED_TYPENAME fp_traits<T>::type traits;
-
-        BOOST_DEDUCED_TYPENAME traits::bits a;
-        traits::get_bits(x,a);
-        a &= traits::exponent | traits::significand;
-        return a > traits::exponent;
-    }
-
-    template<class T> 
-    inline bool isnan_impl(T x, ieee_copy_leading_bits_tag const&)
-    {
-        typedef BOOST_DEDUCED_TYPENAME fp_traits<T>::type traits;
-
-        BOOST_DEDUCED_TYPENAME traits::bits a;
-        traits::get_bits(x,a);
-
-        a &= traits::exponent | traits::significand;
-        if(a < traits::exponent)
-            return false;
-
-        a &= traits::significand;
-        traits::set_bits(x,a);
-        return x != 0;
-    }
-
-}   // namespace detail
-
-template<class T> bool (isnan)(T x)
-=======
-}   // namespace detail
-
-template<class T> 
-inline bool (isinf)(T x)
->>>>>>> 62744fed
-{
-   typedef typename detail::fp_traits<T>::type traits;
-   typedef typename traits::method method;
-   typedef typename boost::is_floating_point<T>::type fp_tag;
-<<<<<<< HEAD
-   return detail::isnan_impl(x, method());
-}
-
-=======
    return detail::isinf_impl(x, method());
 }
 
@@ -799,7 +520,6 @@
    return detail::isnan_impl(x, method());
 }
 
->>>>>>> 62744fed
 #ifdef isnan
 template <> inline bool isnan BOOST_NO_MACRO_EXPAND<float>(float t){ return ::boost::math_detail::is_nan_helper(t, boost::true_type()); }
 template <> inline bool isnan BOOST_NO_MACRO_EXPAND<double>(double t){ return ::boost::math_detail::is_nan_helper(t, boost::true_type()); }
