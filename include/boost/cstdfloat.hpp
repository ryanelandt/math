--- conflicted
+++ resolved
@@ -43,1642 +43,10 @@
     #if defined(BOOST_CSTDFLOAT_NO_LIBQUADMATH_CMATH)
     #error You can not use <boost/math/cstdfloat/cstdfloat_complex.hpp> with BOOST_CSTDFLOAT_NO_LIBQUADMATH_CMATH defined.
     #endif
-<<<<<<< HEAD
-    } } } // boost::cstdfloat::detail
-
-    #define BOOST_CSTDFLOAT_FLOAT128_NATIVE_TYPE boost::cstdfloat::detail::float_internal128_t
-    #undef  BOOST_CSTDFLOAT_MAXIMUM_AVAILABLE_WIDTH
-    #define BOOST_CSTDFLOAT_MAXIMUM_AVAILABLE_WIDTH 128
-    #undef  BOOST_CSTDFLOAT_HAS_FLOAT128_NATIVE_TYPE
-    #define BOOST_CSTDFLOAT_HAS_FLOAT128_NATIVE_TYPE  1
-    #define BOOST_CSTDFLOAT_FLOAT128_MIN  3.36210314311209350626267781732175260e-4932Q
-    #define BOOST_CSTDFLOAT_FLOAT128_MAX  1.18973149535723176508575932662800702e+4932Q
-    #define BOOST_CSTDFLOAT_FLOAT128_EPS  1.92592994438723585305597794258492732e-0034Q
-    #define BOOST_FLOAT128_C(x)  (x ## Q)
-
-    #if !defined(BOOST_CSTDFLOAT_NO_LIBQUADMATH_LIMITS)
-
-    // Implement a specialization of std::numeric_limits<> for quadruple-precision.
-
-    // Forward declaration of the quadruple-precision square root function.
-    extern "C" boost::cstdfloat::detail::float_internal128_t sqrtq(boost::cstdfloat::detail::float_internal128_t) throw();
-
-    namespace std
-    {
-      template<>
-      class numeric_limits<boost::cstdfloat::detail::float_internal128_t>
-      {
-      public:
-        BOOST_STATIC_CONSTEXPR bool                                           is_specialized           = true;
-        static                 boost::cstdfloat::detail::float_internal128_t  (min) () BOOST_NOEXCEPT  { return BOOST_CSTDFLOAT_FLOAT128_MIN; }
-        static                 boost::cstdfloat::detail::float_internal128_t  (max) () BOOST_NOEXCEPT  { return BOOST_CSTDFLOAT_FLOAT128_MAX; }
-        static                 boost::cstdfloat::detail::float_internal128_t  lowest() BOOST_NOEXCEPT  { return -(max)(); }
-        BOOST_STATIC_CONSTEXPR int                                            digits                   = 113;
-        BOOST_STATIC_CONSTEXPR int                                            digits10                 = 34;
-        BOOST_STATIC_CONSTEXPR int                                            max_digits10             = 36;
-        BOOST_STATIC_CONSTEXPR bool                                           is_signed                = true;
-        BOOST_STATIC_CONSTEXPR bool                                           is_integer               = false;
-        BOOST_STATIC_CONSTEXPR bool                                           is_exact                 = false;
-        BOOST_STATIC_CONSTEXPR int                                            radix                    = 2;
-        static                 boost::cstdfloat::detail::float_internal128_t  epsilon    ()            { return BOOST_CSTDFLOAT_FLOAT128_EPS; }
-        static                 boost::cstdfloat::detail::float_internal128_t  round_error()            { return BOOST_FLOAT128_C(0.5); }
-        BOOST_STATIC_CONSTEXPR int                                            min_exponent             = -16381;
-        BOOST_STATIC_CONSTEXPR int                                            min_exponent10           = static_cast<int>((min_exponent * 301L) / 1000L);
-        BOOST_STATIC_CONSTEXPR int                                            max_exponent             = +16384;
-        BOOST_STATIC_CONSTEXPR int                                            max_exponent10           = static_cast<int>((max_exponent * 301L) / 1000L);
-        BOOST_STATIC_CONSTEXPR bool                                           has_infinity             = true;
-        BOOST_STATIC_CONSTEXPR bool                                           has_quiet_NaN            = true;
-        BOOST_STATIC_CONSTEXPR bool                                           has_signaling_NaN        = false;
-        BOOST_STATIC_CONSTEXPR float_denorm_style                             has_denorm               = denorm_absent;
-        BOOST_STATIC_CONSTEXPR bool                                           has_denorm_loss          = false;
-        static                 boost::cstdfloat::detail::float_internal128_t  infinity     ()          { return BOOST_FLOAT128_C(1.0) / BOOST_FLOAT128_C(0.0); }
-        static                 boost::cstdfloat::detail::float_internal128_t  quiet_NaN    ()          { return ::BOOST_CSTDFLOAT_FLOAT128_SQRT(BOOST_FLOAT128_C(-1.0)); }
-        static                 boost::cstdfloat::detail::float_internal128_t  signaling_NaN()          { return BOOST_FLOAT128_C(0.0); }
-        static                 boost::cstdfloat::detail::float_internal128_t  denorm_min   ()          { return BOOST_FLOAT128_C(0.0); }
-        BOOST_STATIC_CONSTEXPR bool                                           is_iec559                = true;
-        BOOST_STATIC_CONSTEXPR bool                                           is_bounded               = false;
-        BOOST_STATIC_CONSTEXPR bool                                           is_modulo                = false;
-        BOOST_STATIC_CONSTEXPR bool                                           traps                    = false;
-        BOOST_STATIC_CONSTEXPR bool                                           tinyness_before          = false;
-        BOOST_STATIC_CONSTEXPR float_round_style                              round_style              = round_to_nearest;
-      };
-    }
-    #endif // Not BOOST_CSTDFLOAT_NO_LIBQUADMATH_LIMITS (i.e., the user would like to have libquadmath <limits> support)
-
-    #if !defined(BOOST_CSTDFLOAT_NO_LIBQUADMATH_CMATH)
-
-      #include <boost/cstdint.hpp>
-
-      // Implement quadruple-precision <cmath> functions in the namespace
-      // boost::cstdfloat::detail. Subsequently inject these into the
-      // std namespace via *using* directive.
-
-      // Begin with some forward function declarations.
-
-      // Forward declarations of quadruple-precision elementary functions.
-      extern "C" boost::cstdfloat::detail::float_internal128_t BOOST_CSTDFLOAT_FLOAT128_LDEXP (boost::cstdfloat::detail::float_internal128_t, int)  throw();
-      extern "C" boost::cstdfloat::detail::float_internal128_t BOOST_CSTDFLOAT_FLOAT128_FREXP (boost::cstdfloat::detail::float_internal128_t, int*) throw();
-      extern "C" boost::cstdfloat::detail::float_internal128_t BOOST_CSTDFLOAT_FLOAT128_FABS  (boost::cstdfloat::detail::float_internal128_t) throw();
-      extern "C" boost::cstdfloat::detail::float_internal128_t BOOST_CSTDFLOAT_FLOAT128_FLOOR (boost::cstdfloat::detail::float_internal128_t) throw();
-      extern "C" boost::cstdfloat::detail::float_internal128_t BOOST_CSTDFLOAT_FLOAT128_CEIL  (boost::cstdfloat::detail::float_internal128_t) throw();
-      extern "C" boost::cstdfloat::detail::float_internal128_t BOOST_CSTDFLOAT_FLOAT128_SQRT  (boost::cstdfloat::detail::float_internal128_t) throw();
-      extern "C" boost::cstdfloat::detail::float_internal128_t BOOST_CSTDFLOAT_FLOAT128_TRUNC (boost::cstdfloat::detail::float_internal128_t) throw();
-      extern "C" boost::cstdfloat::detail::float_internal128_t BOOST_CSTDFLOAT_FLOAT128_POW   (boost::cstdfloat::detail::float_internal128_t, boost::cstdfloat::detail::float_internal128_t) throw();
-      inline     boost::cstdfloat::detail::float_internal128_t BOOST_CSTDFLOAT_FLOAT128_EXP   (boost::cstdfloat::detail::float_internal128_t x)
-      {
-        // Patch the expq() function for a subset of broken GCC compilers
-        // like GCC 4.7, 4.8 on MinGW.
-        typedef boost::cstdfloat::detail::float_internal128_t float_type;
-
-        // Use an order-36 polynomial approximation of the exponential function
-        // in the range of (-ln2 < x < ln2). Scale the argument to this range
-        // and multiply the result by 2^n accordingly.
-
-        // Derive the polynomial coefficients with Mathematica(R) by generating
-        // a table of high-precision values in the range of (-ln2 < x < ln2)
-        // and subsequently applying the *Fit* function.
-
-        // Table[{x, Exp[x] - 1}, {x, -Log[2], Log[2], 1/180}]
-        // N[%, 120]
-        // Fit[%, {x, x^2, x^3, x^4, x^5, x^6, x^7, x^8, x^9, x^10, x^11, x^12,
-        //         x^13, x^14, x^15, x^16, x^17, x^18, x^19, x^20, x^21, x^22,
-        //         x^23, x^24, x^25, x^26, x^27, x^28, x^29, x^30, x^31, x^32,
-        //         x^33, x^34, x^35, x^36}, x]
-
-        // Scale the argument x to the range (-ln2 < x < ln2).
-        BOOST_CONSTEXPR_OR_CONST float_type one_over_ln2 = float_type(BOOST_FLOAT128_C(1.44269504088896340735992468100189213742664595415299));
-        const float_type x_over_ln2   = x * one_over_ln2;
-
-        boost::int_fast32_t n;
-
-        if     (x < -1) { n = static_cast<boost::int_fast32_t>(BOOST_CSTDFLOAT_FLOAT128_CEIL (x_over_ln2)); }
-        else if(x > +1) { n = static_cast<boost::int_fast32_t>(BOOST_CSTDFLOAT_FLOAT128_FLOOR(x_over_ln2)); }
-        else            { n = static_cast<boost::int_fast32_t>(0); }
-
-        // Here, alpha is the scaled argument.
-        const float_type alpha = x - (n * float_type(BOOST_FLOAT128_C(0.693147180559945309417232121458176568075500134360255)));
-
-        // Compute the polynomial approximation of the scaled-argument exponential function.
-        const float_type sum =
-          ((((((((((((((((((((((((((((((((((((  float_type(BOOST_FLOAT128_C(2.69291698127774166063293705964720493864630783729857438187365E-42))  * alpha
-                                              + float_type(BOOST_FLOAT128_C(9.70937085471487654794114679403710456028986572118859594614033E-41))) * alpha
-                                              + float_type(BOOST_FLOAT128_C(3.38715585158055097155585505318085512156885389014410753080500E-39))) * alpha
-                                              + float_type(BOOST_FLOAT128_C(1.15162718532861050809222658798662695267019717760563645440433E-37))) * alpha
-                                              + float_type(BOOST_FLOAT128_C(3.80039074689434663295873584133017767349635602413675471702393E-36))) * alpha
-                                              + float_type(BOOST_FLOAT128_C(1.21612504934087520075905434734158045947460467096773246215239E-34))) * alpha
-                                              + float_type(BOOST_FLOAT128_C(3.76998762883139753126119821241037824830069851253295480396224E-33))) * alpha
-                                              + float_type(BOOST_FLOAT128_C(1.13099628863830344684998293828608215735777107850991029729440E-31))) * alpha
-                                              + float_type(BOOST_FLOAT128_C(3.27988923706982293204067897468714277771890104022419696770352E-30))) * alpha
-                                              + float_type(BOOST_FLOAT128_C(9.18368986379558482800593745627556950089950023355628325088207E-29))) * alpha
-                                              + float_type(BOOST_FLOAT128_C(2.47959626322479746949155352659617642905315302382639380521497E-27))) * alpha
-                                              + float_type(BOOST_FLOAT128_C(6.44695028438447337900255966737803112935639344283098705091949E-26))) * alpha
-                                              + float_type(BOOST_FLOAT128_C(1.61173757109611834904452725462599961406036904573072897122957E-24))) * alpha
-                                              + float_type(BOOST_FLOAT128_C(3.86817017063068403772269360016918092488847584660382953555804E-23))) * alpha
-                                              + float_type(BOOST_FLOAT128_C(8.89679139245057328674891109315654704307721758924206107351744E-22))) * alpha
-                                              + float_type(BOOST_FLOAT128_C(1.95729410633912612308475595397946731738088422488032228717097E-20))) * alpha
-                                              + float_type(BOOST_FLOAT128_C(4.11031762331216485847799061511674191805055663711439605760231E-19))) * alpha
-                                              + float_type(BOOST_FLOAT128_C(8.22063524662432971695598123977873600603370758794431071426640E-18))) * alpha
-                                              + float_type(BOOST_FLOAT128_C(1.56192069685862264622163643500633782667263448653185159383285E-16))) * alpha
-                                              + float_type(BOOST_FLOAT128_C(2.81145725434552076319894558300988749849555291507956994126835E-15))) * alpha
-                                              + float_type(BOOST_FLOAT128_C(4.77947733238738529743820749111754320727153728139716409114011E-14))) * alpha
-                                              + float_type(BOOST_FLOAT128_C(7.64716373181981647590113198578807092707697416852226691068627E-13))) * alpha
-                                              + float_type(BOOST_FLOAT128_C(1.14707455977297247138516979786821056670509688396295740818677E-11))) * alpha
-                                              + float_type(BOOST_FLOAT128_C(1.60590438368216145993923771701549479323291461578567184216302E-10))) * alpha
-                                              + float_type(BOOST_FLOAT128_C(2.08767569878680989792100903212014323125428376052986408239620E-09))) * alpha
-                                              + float_type(BOOST_FLOAT128_C(2.50521083854417187750521083854417187750523408006206780016659E-08))) * alpha
-                                              + float_type(BOOST_FLOAT128_C(2.75573192239858906525573192239858906525573195144226062684604E-07))) * alpha
-                                              + float_type(BOOST_FLOAT128_C(2.75573192239858906525573192239858906525573191310049321957902E-06))) * alpha
-                                              + float_type(BOOST_FLOAT128_C(0.00002480158730158730158730158730158730158730158730149317774)))     * alpha
-                                              + float_type(BOOST_FLOAT128_C(0.00019841269841269841269841269841269841269841269841293575920)))     * alpha
-                                              + float_type(BOOST_FLOAT128_C(0.00138888888888888888888888888888888888888888888888889071045)))     * alpha
-                                              + float_type(BOOST_FLOAT128_C(0.00833333333333333333333333333333333333333333333333332986595)))     * alpha
-                                              + float_type(BOOST_FLOAT128_C(0.04166666666666666666666666666666666666666666666666666664876)))     * alpha
-                                              + float_type(BOOST_FLOAT128_C(0.16666666666666666666666666666666666666666666666666666669048)))     * alpha
-                                              + float_type(BOOST_FLOAT128_C(0.50000000000000000000000000000000000000000000000000000000006)))     * alpha
-                                              + float_type(BOOST_FLOAT128_C(0.99999999999999999999999999999999999999999999999999999999995)))     * alpha
-                                              + float_type(BOOST_FLOAT128_C(1.0)));
-
-        // Rescale the result and return it.
-        return sum * BOOST_CSTDFLOAT_FLOAT128_POW(float_type(2), float_type(n));
-      }
-      extern "C" boost::cstdfloat::detail::float_internal128_t BOOST_CSTDFLOAT_FLOAT128_LOG   (boost::cstdfloat::detail::float_internal128_t) throw();
-      extern "C" boost::cstdfloat::detail::float_internal128_t BOOST_CSTDFLOAT_FLOAT128_LOG10 (boost::cstdfloat::detail::float_internal128_t) throw();
-      extern "C" boost::cstdfloat::detail::float_internal128_t BOOST_CSTDFLOAT_FLOAT128_SIN   (boost::cstdfloat::detail::float_internal128_t) throw();
-      extern "C" boost::cstdfloat::detail::float_internal128_t BOOST_CSTDFLOAT_FLOAT128_COS   (boost::cstdfloat::detail::float_internal128_t) throw();
-      extern "C" boost::cstdfloat::detail::float_internal128_t BOOST_CSTDFLOAT_FLOAT128_TAN   (boost::cstdfloat::detail::float_internal128_t) throw();
-      extern "C" boost::cstdfloat::detail::float_internal128_t BOOST_CSTDFLOAT_FLOAT128_ASIN  (boost::cstdfloat::detail::float_internal128_t) throw();
-      extern "C" boost::cstdfloat::detail::float_internal128_t BOOST_CSTDFLOAT_FLOAT128_ACOS  (boost::cstdfloat::detail::float_internal128_t) throw();
-      extern "C" boost::cstdfloat::detail::float_internal128_t BOOST_CSTDFLOAT_FLOAT128_ATAN  (boost::cstdfloat::detail::float_internal128_t) throw();
-      inline     boost::cstdfloat::detail::float_internal128_t BOOST_CSTDFLOAT_FLOAT128_SINH  (boost::cstdfloat::detail::float_internal128_t x)
-      {
-        // Patch the sinhq() function for a subset of broken GCC compilers
-        // like GCC 4.7, 4.8 on MinGW.
-        const boost::cstdfloat::detail::float_internal128_t ex = BOOST_CSTDFLOAT_FLOAT128_EXP(x);
-        return (ex - (1 / ex)) / 2;
-      }
-      inline     boost::cstdfloat::detail::float_internal128_t BOOST_CSTDFLOAT_FLOAT128_COSH  (boost::cstdfloat::detail::float_internal128_t x)
-      {
-        // Patch the coshq() function for a subset of broken GCC compilers
-        // like GCC 4.7, 4.8 on MinGW.
-        const boost::cstdfloat::detail::float_internal128_t ex = BOOST_CSTDFLOAT_FLOAT128_EXP(x);
-        return (ex + (1 / ex)) / 2;
-      }
-      inline     boost::cstdfloat::detail::float_internal128_t BOOST_CSTDFLOAT_FLOAT128_TANH  (boost::cstdfloat::detail::float_internal128_t x)
-      {
-        // Patch the tanhq() function for a subset of broken GCC compilers
-        // like GCC 4.7, 4.8 on MinGW.
-        return BOOST_CSTDFLOAT_FLOAT128_SINH(x) / BOOST_CSTDFLOAT_FLOAT128_COSH(x);
-      }
-      extern "C" boost::cstdfloat::detail::float_internal128_t BOOST_CSTDFLOAT_FLOAT128_FMOD  (boost::cstdfloat::detail::float_internal128_t, boost::cstdfloat::detail::float_internal128_t) throw();
-      extern "C" boost::cstdfloat::detail::float_internal128_t BOOST_CSTDFLOAT_FLOAT128_ATAN2 (boost::cstdfloat::detail::float_internal128_t, boost::cstdfloat::detail::float_internal128_t) throw();
-      extern "C" boost::cstdfloat::detail::float_internal128_t BOOST_CSTDFLOAT_FLOAT128_LGAMMA(boost::cstdfloat::detail::float_internal128_t) throw();
-      extern "C" boost::cstdfloat::detail::float_internal128_t BOOST_CSTDFLOAT_FLOAT128_TGAMMA(boost::cstdfloat::detail::float_internal128_t) throw();
-
-      // Define the quadruple-precision <cmath> functions in the namespace
-      // boost::cstdfloat::detail.
-
-      namespace boost { namespace cstdfloat { namespace detail {
-      inline   boost::cstdfloat::detail::float_internal128_t ldexp (boost::cstdfloat::detail::float_internal128_t x, int n)                                           { return ::BOOST_CSTDFLOAT_FLOAT128_LDEXP (x, n); }
-      inline   boost::cstdfloat::detail::float_internal128_t frexp (boost::cstdfloat::detail::float_internal128_t x, int* pn)                                         { return ::BOOST_CSTDFLOAT_FLOAT128_FREXP (x, pn); }
-      inline   boost::cstdfloat::detail::float_internal128_t fabs  (boost::cstdfloat::detail::float_internal128_t x)                                                  { return ::BOOST_CSTDFLOAT_FLOAT128_FABS  (x); }
-      inline   boost::cstdfloat::detail::float_internal128_t abs   (boost::cstdfloat::detail::float_internal128_t x)                                                  { return ::BOOST_CSTDFLOAT_FLOAT128_FABS  (x); }
-      inline   boost::cstdfloat::detail::float_internal128_t floor (boost::cstdfloat::detail::float_internal128_t x)                                                  { return ::BOOST_CSTDFLOAT_FLOAT128_FLOOR (x); }
-      inline   boost::cstdfloat::detail::float_internal128_t ceil  (boost::cstdfloat::detail::float_internal128_t x)                                                  { return ::BOOST_CSTDFLOAT_FLOAT128_CEIL  (x); }
-      inline   boost::cstdfloat::detail::float_internal128_t sqrt  (boost::cstdfloat::detail::float_internal128_t x)                                                  { return ::BOOST_CSTDFLOAT_FLOAT128_SQRT  (x); }
-      inline   boost::cstdfloat::detail::float_internal128_t trunc (boost::cstdfloat::detail::float_internal128_t x)                                                  { return ::BOOST_CSTDFLOAT_FLOAT128_TRUNC (x); }
-      inline   boost::cstdfloat::detail::float_internal128_t pow   (boost::cstdfloat::detail::float_internal128_t x, boost::cstdfloat::detail::float_internal128_t a) { return ::BOOST_CSTDFLOAT_FLOAT128_POW   (x, a); }
-      inline   boost::cstdfloat::detail::float_internal128_t exp   (boost::cstdfloat::detail::float_internal128_t x)                                                  { return ::BOOST_CSTDFLOAT_FLOAT128_EXP   (x); }
-      inline   boost::cstdfloat::detail::float_internal128_t log   (boost::cstdfloat::detail::float_internal128_t x)                                                  { return ::BOOST_CSTDFLOAT_FLOAT128_LOG   (x); }
-      inline   boost::cstdfloat::detail::float_internal128_t log10 (boost::cstdfloat::detail::float_internal128_t x)                                                  { return ::BOOST_CSTDFLOAT_FLOAT128_LOG10 (x); }
-      inline   boost::cstdfloat::detail::float_internal128_t sin   (boost::cstdfloat::detail::float_internal128_t x)                                                  { return ::BOOST_CSTDFLOAT_FLOAT128_SIN   (x); }
-      inline   boost::cstdfloat::detail::float_internal128_t cos   (boost::cstdfloat::detail::float_internal128_t x)                                                  { return ::BOOST_CSTDFLOAT_FLOAT128_COS   (x); }
-      inline   boost::cstdfloat::detail::float_internal128_t tan   (boost::cstdfloat::detail::float_internal128_t x)                                                  { return ::BOOST_CSTDFLOAT_FLOAT128_TAN   (x); }
-      inline   boost::cstdfloat::detail::float_internal128_t asin  (boost::cstdfloat::detail::float_internal128_t x)                                                  { return ::BOOST_CSTDFLOAT_FLOAT128_ASIN  (x); }
-      inline   boost::cstdfloat::detail::float_internal128_t acos  (boost::cstdfloat::detail::float_internal128_t x)                                                  { return ::BOOST_CSTDFLOAT_FLOAT128_ACOS  (x); }
-      inline   boost::cstdfloat::detail::float_internal128_t atan  (boost::cstdfloat::detail::float_internal128_t x)                                                  { return ::BOOST_CSTDFLOAT_FLOAT128_ATAN  (x); }
-      inline   boost::cstdfloat::detail::float_internal128_t sinh  (boost::cstdfloat::detail::float_internal128_t x)                                                  { return ::BOOST_CSTDFLOAT_FLOAT128_SINH  (x); }
-      inline   boost::cstdfloat::detail::float_internal128_t cosh  (boost::cstdfloat::detail::float_internal128_t x)                                                  { return ::BOOST_CSTDFLOAT_FLOAT128_COSH  (x); }
-      inline   boost::cstdfloat::detail::float_internal128_t tanh  (boost::cstdfloat::detail::float_internal128_t x)                                                  { return ::BOOST_CSTDFLOAT_FLOAT128_TANH  (x); }
-      inline   boost::cstdfloat::detail::float_internal128_t fmod  (boost::cstdfloat::detail::float_internal128_t a, boost::cstdfloat::detail::float_internal128_t b) { return ::BOOST_CSTDFLOAT_FLOAT128_FMOD  (a, b); }
-      inline   boost::cstdfloat::detail::float_internal128_t atan2 (boost::cstdfloat::detail::float_internal128_t y, boost::cstdfloat::detail::float_internal128_t x) { return ::BOOST_CSTDFLOAT_FLOAT128_ATAN2 (y, x); }
-      inline   boost::cstdfloat::detail::float_internal128_t lgamma(boost::cstdfloat::detail::float_internal128_t x)                                                  { return ::BOOST_CSTDFLOAT_FLOAT128_LGAMMA(x); }
-      inline   boost::cstdfloat::detail::float_internal128_t tgamma(boost::cstdfloat::detail::float_internal128_t x)                                                  { return ::BOOST_CSTDFLOAT_FLOAT128_TGAMMA(x); }
-      } } }  // boost::cstdfloat::detail
-
-      // Now inject the quadruple-precision <cmath> functions into the std namespace.
-      namespace std
-      {
-        using boost::cstdfloat::detail::ldexp;
-        using boost::cstdfloat::detail::frexp;
-        using boost::cstdfloat::detail::fabs;
-        using boost::cstdfloat::detail::abs;
-        using boost::cstdfloat::detail::floor;
-        using boost::cstdfloat::detail::ceil;
-        using boost::cstdfloat::detail::sqrt;
-        using boost::cstdfloat::detail::trunc;
-        using boost::cstdfloat::detail::pow;
-        using boost::cstdfloat::detail::exp;
-        using boost::cstdfloat::detail::log;
-        using boost::cstdfloat::detail::log10;
-        using boost::cstdfloat::detail::sin;
-        using boost::cstdfloat::detail::cos;
-        using boost::cstdfloat::detail::tan;
-        using boost::cstdfloat::detail::asin;
-        using boost::cstdfloat::detail::acos;
-        using boost::cstdfloat::detail::atan;
-        using boost::cstdfloat::detail::sinh;
-        using boost::cstdfloat::detail::cosh;
-        using boost::cstdfloat::detail::tanh;
-        using boost::cstdfloat::detail::fmod;
-        using boost::cstdfloat::detail::atan2;
-        using boost::cstdfloat::detail::lgamma;
-        using boost::cstdfloat::detail::tgamma;
-      }
-
-    #endif // Not BOOST_CSTDFLOAT_NO_LIBQUADMATH_CMATH (i.e., the user would like to have libquadmath <cmath> support)
-
-    #if !defined(BOOST_CSTDFLOAT_NO_LIBQUADMATH_IOSTREAM)
-
-      // Implement quadruple-precision I/O stream operations.
-
-      #include <istream>
-      #include <ostream>
-      #include <sstream>
-      #include <string>
-
-      #if defined(__GNUC__)
-//      #if 0
-
-      // Forward declarations of quadruple-precision string functions.
-      extern "C" int quadmath_snprintf(char *str, size_t size, const char *format, ...) throw();
-      extern "C" boost::cstdfloat::detail::float_internal128_t strtoflt128(const char*, char **) throw();
-
-      namespace std
-      {
-        template<typename char_type, class traits_type>
-        inline std::basic_ostream<char_type, traits_type>& operator<<(std::basic_ostream<char_type, traits_type>& os, const boost::cstdfloat::detail::float_internal128_t& x)
-        {
-          std::basic_ostringstream<char_type, traits_type> ostr;
-          ostr.flags(os.flags());
-          ostr.imbue(os.getloc());
-          ostr.precision(os.precision());
-
-          char my_buffer[64U];
-
-          const int my_prec   = static_cast<int>(os.precision());
-          const int my_digits = ((my_prec == 0) ? 36 : my_prec);
-
-          const std::ios_base::fmtflags my_flags  = os.flags();
-
-          char my_format_string[8U];
-
-          std::size_t my_format_string_index = 0U;
-
-          my_format_string[my_format_string_index] = '%';
-          ++my_format_string_index;
-
-          if(my_flags & std::ios_base::showpos)   { my_format_string[my_format_string_index] = '+'; ++my_format_string_index; }
-          if(my_flags & std::ios_base::showpoint) { my_format_string[my_format_string_index] = '#'; ++my_format_string_index; }
-
-          my_format_string[my_format_string_index + 0U] = '.';
-          my_format_string[my_format_string_index + 1U] = '*';
-          my_format_string[my_format_string_index + 2U] = 'Q';
-
-          my_format_string_index += 3U;
-
-          char the_notation_char;
-
-          if     (my_flags & std::ios_base::scientific) { the_notation_char = 'e'; }
-          else if(my_flags & std::ios_base::fixed)      { the_notation_char = 'f'; }
-          else                                          { the_notation_char = 'g'; }
-
-          my_format_string[my_format_string_index + 0U] = the_notation_char;
-          my_format_string[my_format_string_index + 1U] = 0;
-
-          const int v = ::quadmath_snprintf(my_buffer,
-                                            static_cast<int>(sizeof(my_buffer)),
-                                            my_format_string,
-                                            my_digits,
-                                            x);
-
-          if(v < 0) { BOOST_THROW_EXCEPTION(std::runtime_error("Formatting of boost::float128_t failed internally in quadmath_snprintf().")); }
-
-          if(v >= static_cast<int>(sizeof(my_buffer) - 1U))
-          {
-            // Evidently there is a really long floating-point string here,
-            // such as a small decimal representation in non-scientific notation.
-            // So we have to use dynamic memory allocation for the output
-            // string buffer.
-
-            char* my_buffer2 = static_cast<char*>(0U);
-
-            try
-            {
-              my_buffer2 = new char[v + 3];
-            }
-            catch(const std::bad_alloc&)
-            {
-              BOOST_THROW_EXCEPTION(std::runtime_error("Formatting of boost::float128_t failed while allocating memory."));
-            }
-
-            const int v2 = ::quadmath_snprintf(my_buffer2,
-                                               v + 3,
-                                               my_format_string,
-                                               my_digits,
-                                               x);
-
-            if(v2 >= v + 3)
-            {
-              BOOST_THROW_EXCEPTION(std::runtime_error("Formatting of boost::float128_t failed."));
-            }
-
-            static_cast<void>(ostr << my_buffer2);
-
-            delete [] my_buffer2;
-          }
-          else
-          {
-            static_cast<void>(ostr << my_buffer);
-          }
-
-          return (os << ostr.str());
-        }
-
-        template<typename char_type, class traits_type>
-        inline std::basic_istream<char_type, traits_type>& operator>>(std::basic_istream<char_type, traits_type>& is, boost::cstdfloat::detail::float_internal128_t& x)
-        {
-          std::string str;
-
-          static_cast<void>(is >> str);
-
-          char* p_end;
-
-          x = strtoflt128(str.c_str(), &p_end);
-
-          if(static_cast<std::ptrdiff_t>(p_end - str.c_str()) != static_cast<std::ptrdiff_t>(str.length()))
-          {
-            for(std::string::const_reverse_iterator it = str.rbegin(); it != str.rend(); ++it)
-            {
-              static_cast<void>(is.putback(*it));
-            }
-
-            is.setstate(ios_base::failbit);
-
-            BOOST_THROW_EXCEPTION(std::runtime_error("Unable to interpret input string as a boost::float128_t"));
-          }
-
-          return is;
-        }
-      }
-
-      #elif defined(BOOST_INTEL)
-//      #elif defined(__GNUC__)
-
-      // The following string-extraction routines are based on the methodology
-      // used in Boost.Multiprecision by John Maddock and Christopher Kormanyos.
-      // This methodology has been slightly modified here for boost::float128_t.
-
-      #include <cstring>
-      #include <cctype>
-      #include <boost/lexical_cast.hpp>
-
-      namespace boost { namespace cstdfloat { namespace detail {
-
-      template<class string_type>
-      void format_float_string(string_type& str,
-                               int my_exp,
-                               int digits,
-                               const std::ios_base::fmtflags f,
-                               const bool iszero)
-      {
-        typedef typename string_type::size_type size_type;
-
-        const bool scientific = ((f & std::ios_base::scientific) == std::ios_base::scientific);
-        const bool fixed      = ((f & std::ios_base::fixed)      == std::ios_base::fixed);
-        const bool showpoint  = ((f & std::ios_base::showpoint)  == std::ios_base::showpoint);
-        const bool showpos    = ((f & std::ios_base::showpos)    == std::ios_base::showpos);
-
-        const bool neg = str.size() && (str[0] == '-');
-
-        if(neg)
-        {
-          str.erase(0, 1);
-        }
-
-        if(digits == 0)
-        {
-          digits = static_cast<int>((std::max)(str.size(), size_type(16)));
-        }
-
-        if(iszero || str.empty() || (str.find_first_not_of('0') == string_type::npos))
-        {
-          // We will be printing zero, even though the value might not
-          // actually be zero (it just may have been rounded to zero).
-          str = "0";
-
-          if(scientific || fixed)
-          {
-            str.append(1, '.');
-            str.append(size_type(digits), '0');
-
-            if(scientific)
-            {
-              str.append("e+00");
-            }
-          }
-          else
-          {
-            if(showpoint)
-            {
-              str.append(1, '.');
-              if(digits > 1)
-              {
-                str.append(size_type(digits - 1), '0');
-              }
-            }
-          }
-          if(neg)
-          {
-            str.insert(0U, 1U, '-');
-          }
-          else if(showpos)
-          {
-            str.insert(0U, 1U, '+');
-          }
-
-          return;
-        }
-
-        if(!fixed && !scientific && !showpoint)
-        {
-          // Suppress trailing zeros.
-          typename string_type::iterator pos = str.end();
-
-          while(pos != str.begin() && *--pos == '0') { ; }
-
-          if(pos != str.end())
-          {
-            ++pos;
-          }
-
-          str.erase(pos, str.end());
-
-          if(str.empty())
-          {
-            str = '0';
-          }
-        }
-        else if(!fixed || (my_exp >= 0))
-        {
-          // Pad out the end with zero's if we need to.
-
-          int chars = static_cast<int>(str.size());
-          chars = digits - chars;
-
-          if(scientific)
-          {
-            ++chars;
-          }
-
-          if(chars > 0)
-          {
-            str.append(static_cast<size_type>(chars), '0');
-          }
-        }
-
-        if(fixed || (!scientific && (my_exp >= -4) && (my_exp < digits)))
-        {
-          if((1 + my_exp) > static_cast<int>(str.size()))
-          {
-            // Just pad out the end with zeros:
-            str.append(static_cast<size_type>((1 + my_exp) - static_cast<int>(str.size())), '0');
-
-            if(showpoint || fixed)
-            {
-              str.append(".");
-            }
-          }
-          else if(my_exp + 1 < static_cast<int>(str.size()))
-          {
-            if(my_exp < 0)
-            {
-              str.insert(0U, static_cast<size_type>(-1 - my_exp), '0');
-              str.insert(0U, "0.");
-            }
-            else
-            {
-              // Insert the decimal point:
-              str.insert(static_cast<size_type>(my_exp + 1), 1, '.');
-            }
-          }
-          else if(showpoint || fixed) // we have exactly the digits we require to left of the point
-          {
-            str += ".";
-          }
-
-          if(fixed)
-          {
-            // We may need to add trailing zeros.
-            int l = static_cast<int>(str.find('.') + 1U);
-            l = digits - (static_cast<int>(str.size()) - l);
-
-            if(l > 0)
-            {
-              str.append(size_type(l), '0');
-            }
-          }
-        }
-        else
-        {
-          // Scientific format:
-          if(showpoint || (str.size() > 1))
-          {
-            str.insert(1U, 1U, '.');
-          }
-
-          str.append(1U, 'e');
-          string_type e = boost::lexical_cast<string_type>(std::abs(my_exp));
-
-          if(e.size() < 2U)
-          {
-            e.insert(0U, 2U - e.size(), '0');
-          }
-
-          if(my_exp < 0)
-          {
-            e.insert(0U, 1U, '-');
-          }
-          else
-          {
-            e.insert(0U, 1U, '+');
-          }
-
-          str.append(e);
-        }
-
-        if(neg)
-        {
-          str.insert(0U, 1U, '-');
-        }
-        else if(showpos)
-        {
-          str.insert(0U, 1U, '+');
-        }
-      }
-
-      template<class float_type, class type_a> inline void eval_convert_to(type_a* pa,    const float_type& cb)                        { *pa  = static_cast<type_a>(cb); }
-      template<class float_type, class type_a> inline void eval_add       (float_type& b, const type_a& a)                             { b   += a; }
-      template<class float_type, class type_a> inline void eval_subtract  (float_type& b, const type_a& a)                             { b   -= a; }
-      template<class float_type, class type_a> inline void eval_multiply  (float_type& b, const type_a& a)                             { b   *= a; }
-      template<class float_type>               inline void eval_multiply  (float_type& b, const float_type& cb, const float_type& cb2) { b    = (cb * cb2); }
-      template<class float_type, class type_a> inline void eval_divide    (float_type& b, const type_a& a)                             { b   /= a; }
-      template<class float_type>               inline void eval_log10     (float_type& b, const float_type& cb)                        { b    = std::log10(cb); }
-      template<class float_type>               inline void eval_floor     (float_type& b, const float_type& cb)                        { b    = std::floor(cb); }
-
-      template<class float_type, class type_n> inline float_type pown(const float_type& cb, const type_n p)
-      {
-        if     (p <  static_cast<type_n>(0)) { return 1 / pown(cb, static_cast<type_n>(-p)); }
-        else if(p == static_cast<type_n>(0)) { return float_type(1); }
-        else if(p == static_cast<type_n>(1)) { return  cb; }
-        else if(p == static_cast<type_n>(2)) { return  cb * cb; }
-        else if(p == static_cast<type_n>(3)) { return (cb * cb) * cb; }
-        else
-        {
-          float_type value = cb;
-
-          type_n n;
-
-          for(n = static_cast<type_n>(1); n <= static_cast<type_n>(p / 2); n *= 2)
-          {
-            value *= value;
-          }
-
-          const type_n p_minus_n = static_cast<type_n>(p - n);
-
-          // Call the function recursively for computing the remaining power of n.
-          return ((p_minus_n == static_cast<type_n>(0)) ? value : (value * pown(cb, p_minus_n)));
-        }
-      }
-
-      inline void round_string_up_at(std::string& s, int pos, int& expon)
-      {
-        // This subroutine rounds up a string representation of a
-        // number at the given position pos.
-
-        if(pos < 0)
-        {
-          s.insert(0U, 1U, '1');
-          s.erase(s.size() - 1U);
-          ++expon;
-        }
-        else if(s[pos] == '9')
-        {
-          s[pos] = '0';
-          round_string_up_at(s, pos - 1, expon);
-        }
-        else
-        {
-          if((pos == 0) && (s[pos] == '0') && (s.size() == 1))
-          {
-            ++expon;
-          }
-
-          ++s[pos];
-        }
-      }
-
-      template<class float_type>
-      std::string convert_to_string(float_type& x,
-                                    std::streamsize digits,
-                                    const std::ios_base::fmtflags f)
-      {
-        const bool iszero = (std::fabs(x) < (std::numeric_limits<float_type>::min)());
-        const bool isneg  = (x < 0);
-        const bool isnan  = (x != x);
-        const bool isinf  = (std::fabs(x) > (std::numeric_limits<float_type>::max)());
-
-        int expon = 0;
-
-        if(digits <= 0) { digits = std::numeric_limits<float_type>::max_digits10; }
-
-        const int org_digits = static_cast<int>(digits);
-
-        std::string result;
-
-        if(iszero)
-        {
-          result = "0";
-        }
-        else if(isinf)
-        {
-          if(x < 0)
-          {
-            return "-inf";
-          }
-          else
-          {
-            return ((f & std::ios_base::showpos) == std::ios_base::showpos) ? "+inf" : "inf";
-          }
-        }
-        else if(isnan)
-        {
-          return "nan";
-        }
-        else
-        {
-          // Start by figuring out the base-10 exponent.
-          if(isneg) { x = -x; }
-
-          float_type t;
-          float_type ten = 10;
-
-          eval_log10(t, x);
-          eval_floor(t, t);
-          eval_convert_to(&expon, t);
-
-          if(-expon > std::numeric_limits<float_type>::max_exponent10 - 3)
-          {
-            int e = -expon / 2;
-
-            const float_type t2 = pown(ten, e);
-
-            eval_multiply(t, t2, x);
-            eval_multiply(t, t2);
-
-            if((expon & 1) != 0)
-            {
-              eval_multiply(t, ten);
-            }
-          }
-          else
-          {
-            t = pown(ten, -expon);
-            eval_multiply(t, x);
-          }
-
-          // Make sure that the value lies between [1, 10), and adjust if not.
-          if(t < 1)
-          {
-            eval_multiply(t, 10);
-
-            --expon;
-          }
-          else if(t >= 10)
-          {
-            eval_divide(t, 10);
-
-            ++expon;
-          }
-
-          float_type digit;
-          int        cdigit;
-
-          // Adjust the number of digits required based on formatting options.
-          if(((f & std::ios_base::fixed) == std::ios_base::fixed) && (expon != -1))
-          {
-            digits += (expon + 1);
-          }
-
-          if((f & std::ios_base::scientific) == std::ios_base::scientific)
-          {
-            ++digits;
-          }
-
-          // Extract the base-10 digits one at a time.
-          for(int i = 0; i < digits; ++i)
-          {
-            eval_floor(digit, t);
-            eval_convert_to(&cdigit, digit);
-
-            result += static_cast<char>('0' + cdigit);
-
-            eval_subtract(t, digit);
-            eval_multiply(t, ten);
-          }
-
-          // Possibly round the result.
-          if(digits >= 0)
-          {
-            eval_floor(digit, t);
-            eval_convert_to(&cdigit, digit);
-            eval_subtract(t, digit);
-
-            if((cdigit == 5) && (t == 0))
-            {
-              // Use simple bankers rounding.
-
-              if((static_cast<int>(*result.rbegin() - '0') & 1) != 0)
-              {
-                round_string_up_at(result, static_cast<int>(result.size() - 1U), expon);
-              }
-            }
-            else if(cdigit >= 5)
-            {
-              round_string_up_at(result, static_cast<int>(result.size() - 1), expon);
-            }
-          }
-        }
-
-        while((result.size() > static_cast<std::string::size_type>(digits)) && result.size())
-        {
-          // We may get here as a result of rounding.
-
-          if(result.size() > 1U)
-          {
-            result.erase(result.size() - 1U);
-          }
-          else
-          {
-            if(expon > 0)
-            {
-              --expon; // so we put less padding in the result.
-            }
-            else
-            {
-              ++expon;
-            }
-
-            ++digits;
-          }
-        }
-
-        if(isneg)
-        {
-          result.insert(0U, 1U, '-');
-        }
-
-        format_float_string(result, expon, org_digits, f, iszero);
-
-        return result;
-      }
-
-      template <class float_type>
-      bool convert_from_string(float_type& value, const char* p)
-      {
-        value = 0;
-
-        if((p == static_cast<const char*>(0U)) || (*p == static_cast<char>(0)))
-        {
-          return;
-        }
-
-        bool is_neg       = false;
-        bool is_neg_expon = false;
-
-        BOOST_CONSTEXPR_OR_CONST int ten = 10;
-
-        int expon       = 0;
-        int digits_seen = 0;
-
-        BOOST_CONSTEXPR_OR_CONST int max_digits = std::numeric_limits<float_type>::max_digits10 + 1;
-
-        if(*p == static_cast<char>('+'))
-        {
-          ++p;
-        }
-        else if(*p == static_cast<char>('-'))
-        {
-          is_neg = true;
-          ++p;
-        }
-
-        const bool isnan = ((std::strcmp(p, "nan") == 0) || (std::strcmp(p, "NaN") == 0) || (std::strcmp(p, "NAN") == 0));
-
-        if(isnan)
-        {
-          eval_divide(value, 0);
-
-          if(is_neg)
-          {
-            value = -value;
-          }
-
-          return true;
-        }
-
-        const bool isinf = ((std::strcmp(p, "inf") == 0) || (std::strcmp(p, "Inf") == 0) || (std::strcmp(p, "INF") == 0));
-
-        if(isinf)
-        {
-          value = 1;
-          eval_divide(value, 0);
-
-          if(is_neg)
-          {
-            value = -value;
-          }
-
-          return true;
-        }
-
-        // Grab all the leading digits before the decimal point.
-        while(std::isdigit(*p))
-        {
-          eval_multiply(value, ten);
-          eval_add(value, static_cast<int>(*p - '0'));
-          ++p;
-          ++digits_seen;
-        }
-
-        if(*p == static_cast<char>('.'))
-        {
-          // Grab everything after the point, stop when we've seen
-          // enough digits, even if there are actually more available.
-
-          ++p;
-
-          while(std::isdigit(*p))
-          {
-            eval_multiply(value, ten);
-            eval_add(value, static_cast<int>(*p - '0'));
-            ++p;
-            --expon;
-
-            if(++digits_seen > max_digits)
-            {
-              break;
-            }
-          }
-
-          while(std::isdigit(*p))
-          {
-            ++p;
-          }
-        }
-
-        // Parse the exponent.
-        if((*p == static_cast<char>('e')) || (*p == static_cast<char>('E')))
-        {
-          ++p;
-
-          if(*p == static_cast<char>('+'))
-          {
-            ++p;
-          }
-          else if(*p == static_cast<char>('-'))
-          {
-            is_neg_expon = true;
-            ++p;
-          }
-
-          int e2 = 0;
-
-          while(std::isdigit(*p))
-          {
-            e2 *= 10;
-            e2 += (*p - '0');
-            ++p;
-          }
-
-          if(is_neg_expon)
-          {
-            e2 = -e2;
-          }
-
-          expon += e2;
-        }
-
-        if(expon)
-        {
-          // Scale by 10^expon. Note that 10^expon can be outside the range
-          // of our number type, even though the result is within range.
-          // If that looks likely, then split the calculation in two parts.
-          float_type t;
-          t = ten;
-
-          if(expon > (std::numeric_limits<float_type>::min_exponent10 + 2))
-          {
-            t = pown(t, expon);
-            eval_multiply(value, t);
-          }
-          else
-          {
-            t = pown(t, (expon + digits_seen + 1));
-            eval_multiply(value, t);
-            t = ten;
-            t = pown(t, (-digits_seen - 1));
-            eval_multiply(value, t);
-          }
-        }
-
-        if(is_neg)
-        {
-          value = -value;
-        }
-
-        return (*p == static_cast<char>(0));
-      }
-      } } } // boost::cstdfloat::detail
-
-      namespace std
-      {
-        template<typename char_type, class traits_type>
-        inline std::basic_ostream<char_type, traits_type>& operator<<(std::basic_ostream<char_type, traits_type>& os, const boost::cstdfloat::detail::float_internal128_t& x)
-        {
-          boost::cstdfloat::detail::float_internal128_t non_const_x = x;
-
-          const std::string str = boost::cstdfloat::detail::convert_to_string(non_const_x,
-                                                                              os.precision(),
-                                                                              os.flags());
-
-          std::basic_ostringstream<char_type, traits_type> ostr;
-          ostr.flags(os.flags());
-          ostr.imbue(os.getloc());
-          ostr.precision(os.precision());
-
-          static_cast<void>(ostr << str);
-
-          return (os << ostr.str());
-        }
-
-        template<typename char_type, class traits_type>
-        inline std::basic_istream<char_type, traits_type>& operator>>(std::basic_istream<char_type, traits_type>& is, boost::cstdfloat::detail::float_internal128_t& x)
-        {
-          std::string str;
-
-          static_cast<void>(is >> str);
-
-          const bool conversion_is_ok = boost::cstdfloat::detail::convert_from_string(x, str.c_str());
-
-          if(false == conversion_is_ok)
-          {
-            for(std::string::const_reverse_iterator it = str.rbegin(); it != str.rend(); ++it)
-            {
-              static_cast<void>(is.putback(*it));
-            }
-
-            is.setstate(ios_base::failbit);
-
-            BOOST_THROW_EXCEPTION(std::runtime_error("Unable to interpret input string as a boost::float128_t"));
-          }
-
-          return is;
-        }
-      }
-
-      #endif // Use __GNUC__ or BOOST_INTEL libquadmath
-
-    #endif // Not BOOST_CSTDFLOAT_NO_LIBQUADMATH_IOSTREAM (i.e., the user would like to have libquadmath I/O stream support)
-
-    #if !defined(BOOST_CSTDFLOAT_NO_LIBQUADMATH_COMPLEX)
-
-    // Implement a specialization of std::complex<> for quadruple-precision.
-    #include <complex>
-    #include <boost/math/constants/constants.hpp>
-
-    #define BOOST_CSTDFLOAT_EXTENDED_COMPLEX_FLOAT_TYPE boost::cstdfloat::detail::float_internal128_t
-
-    // Implement a specialization of std::complex<> for quadruple-precision.
-    namespace std
-    {
-      template<>
-      class complex<BOOST_CSTDFLOAT_EXTENDED_COMPLEX_FLOAT_TYPE>
-      {
-      public:
-        typedef BOOST_CSTDFLOAT_EXTENDED_COMPLEX_FLOAT_TYPE value_type;
-
-        #if defined(BOOST_NO_CXX11_CONSTEXPR)
-
-        complex(const complex<value_type>& z) : re(z.real()),
-                                                im(z.imag()) { }
-
-        complex(value_type r = value_type(),
-                value_type i = value_type()) : re(r),
-                                               im(i) { }
-
-        explicit complex(const complex<float>&);
-        explicit complex(const complex<double>&);
-        explicit complex(const complex<long double>&);
-
-        const value_type& real() const { return re; }
-        const value_type& imag() const { return im; }
-              value_type& real()       { return re; }
-              value_type& imag()       { return im; }
-
-        #else
-
-        BOOST_CONSTEXPR complex(const complex<value_type>& z) : re(z.real()),
-                                                                im(z.imag()) { }
-
-        BOOST_CONSTEXPR complex(value_type r = value_type(),
-                                value_type i = value_type()) : re(r),
-                                                               im(i) { }
-
-        explicit BOOST_CONSTEXPR complex(const complex<float>&);
-        explicit BOOST_CONSTEXPR complex(const complex<double>&);
-        explicit BOOST_CONSTEXPR complex(const complex<long double>&);
-
-        BOOST_CONSTEXPR value_type real() { return re; }
-        BOOST_CONSTEXPR value_type imag() { return im; }
-
-        #endif
-
-        void real(value_type v) { re = v; }
-        void imag(value_type v) { im = v; }
-
-        complex<value_type>& operator+=(value_type v)
-        {
-          re += v;
-          return *this;
-        }
-
-        complex<value_type>& operator-=(value_type v)
-        {
-          re -= v;
-          return *this;
-        }
-
-        complex<value_type>& operator*=(value_type v)
-        {
-          re *= v;
-          im *= v;
-
-          return *this;
-        }
-
-        complex<value_type>& operator/=(value_type v)
-        {
-          re /= v;
-          im /= v;
-
-          return *this;
-        }
-
-        template<typename X> complex<value_type>& operator+=(const complex<X>& x)
-        {
-          re += value_type(x.re);
-          im += value_type(x.im);
-
-          return *this;
-        }
-
-        template<class X> complex<value_type>& operator-=(const complex<X>& x)
-        {
-          re -= value_type(x.re);
-          im -= value_type(x.im);
-
-          return *this;
-        }
-
-        template<class X> complex<value_type>& operator*=(const complex<X>& x)
-        {
-          const value_type re_x(x.re);
-          const value_type im_x(x.im);
-
-          const value_type tmp_re((re * re_x) - (im * im_x));
-          const value_type tmp_im((re * im_x) + (im * re_x));
-
-          re = tmp_re;
-          im = tmp_im;
-
-          return *this;
-        }
-
-        template<class X> complex<value_type>& operator/=(const complex<X>& x)
-        {
-          using std::sqrt;
-
-          const value_type re_x(x.re);
-          const value_type im_x(x.im);
-
-          const value_type one_over_denom = 1 / sqrt((re_x * re_x) + (im_x * im_x));
-
-          const value_type tmp_re = ((re * re_x) + (im * im_x)) * one_over_denom;
-          const value_type tmp_im = ((im * re_x) - (re * im_x)) * one_over_denom;
-
-          re = tmp_re;
-          im = tmp_im;
-
-          return *this;
-        }
-
-        template<class X>
-        complex<value_type>& operator=(const complex<X>& z)
-        {
-          re = z.real();
-          im = z.imag();
-
-          return *this;
-        }
-
-        complex<value_type>& operator=(const value_type& v)
-        {
-          re = v;
-          im = value_type(0);
-
-          return *this;
-        }
-
-      private:
-        value_type re;
-        value_type im;
-      };
-
-      // Constructors from built-in floating-point types.
-      #if defined(BOOST_NO_CXX11_CONSTEXPR)
-      complex<BOOST_CSTDFLOAT_EXTENDED_COMPLEX_FLOAT_TYPE>::complex(const complex<float>&        f) : re(BOOST_CSTDFLOAT_EXTENDED_COMPLEX_FLOAT_TYPE( f.real())), im(BOOST_CSTDFLOAT_EXTENDED_COMPLEX_FLOAT_TYPE( f.imag())) { }
-      complex<BOOST_CSTDFLOAT_EXTENDED_COMPLEX_FLOAT_TYPE>::complex(const complex<double>&       d) : re(BOOST_CSTDFLOAT_EXTENDED_COMPLEX_FLOAT_TYPE( d.real())), im(BOOST_CSTDFLOAT_EXTENDED_COMPLEX_FLOAT_TYPE( d.imag())) { }
-      complex<BOOST_CSTDFLOAT_EXTENDED_COMPLEX_FLOAT_TYPE>::complex(const complex<long double>& ld) : re(BOOST_CSTDFLOAT_EXTENDED_COMPLEX_FLOAT_TYPE(ld.real())), im(BOOST_CSTDFLOAT_EXTENDED_COMPLEX_FLOAT_TYPE(ld.imag())) { }
-      #else
-      BOOST_CONSTEXPR complex<BOOST_CSTDFLOAT_EXTENDED_COMPLEX_FLOAT_TYPE>::complex(const complex<float>&        f) : re(BOOST_CSTDFLOAT_EXTENDED_COMPLEX_FLOAT_TYPE( f.real())), im(BOOST_CSTDFLOAT_EXTENDED_COMPLEX_FLOAT_TYPE( f.imag())) { }
-      BOOST_CONSTEXPR complex<BOOST_CSTDFLOAT_EXTENDED_COMPLEX_FLOAT_TYPE>::complex(const complex<double>&       d) : re(BOOST_CSTDFLOAT_EXTENDED_COMPLEX_FLOAT_TYPE( d.real())), im(BOOST_CSTDFLOAT_EXTENDED_COMPLEX_FLOAT_TYPE( d.imag())) { }
-      BOOST_CONSTEXPR complex<BOOST_CSTDFLOAT_EXTENDED_COMPLEX_FLOAT_TYPE>::complex(const complex<long double>& ld) : re(BOOST_CSTDFLOAT_EXTENDED_COMPLEX_FLOAT_TYPE(ld.real())), im(BOOST_CSTDFLOAT_EXTENDED_COMPLEX_FLOAT_TYPE(ld.imag())) { }
-      #endif
-
-      // Forward template function declarations.
-      #if defined(BOOST_NO_CXX11_CONSTEXPR)
-      inline BOOST_CSTDFLOAT_EXTENDED_COMPLEX_FLOAT_TYPE& real(complex<BOOST_CSTDFLOAT_EXTENDED_COMPLEX_FLOAT_TYPE>&);
-      inline BOOST_CSTDFLOAT_EXTENDED_COMPLEX_FLOAT_TYPE& imag(complex<BOOST_CSTDFLOAT_EXTENDED_COMPLEX_FLOAT_TYPE>&);
-      #else
-      inline BOOST_CONSTEXPR BOOST_CSTDFLOAT_EXTENDED_COMPLEX_FLOAT_TYPE real(const complex<BOOST_CSTDFLOAT_EXTENDED_COMPLEX_FLOAT_TYPE>&);
-      inline BOOST_CONSTEXPR BOOST_CSTDFLOAT_EXTENDED_COMPLEX_FLOAT_TYPE imag(const complex<BOOST_CSTDFLOAT_EXTENDED_COMPLEX_FLOAT_TYPE>&);
-      #endif
-      inline BOOST_CSTDFLOAT_EXTENDED_COMPLEX_FLOAT_TYPE abs (const complex<BOOST_CSTDFLOAT_EXTENDED_COMPLEX_FLOAT_TYPE>&);
-      inline BOOST_CSTDFLOAT_EXTENDED_COMPLEX_FLOAT_TYPE arg (const complex<BOOST_CSTDFLOAT_EXTENDED_COMPLEX_FLOAT_TYPE>&);
-      inline BOOST_CSTDFLOAT_EXTENDED_COMPLEX_FLOAT_TYPE norm(const complex<BOOST_CSTDFLOAT_EXTENDED_COMPLEX_FLOAT_TYPE>&);
-
-      inline complex<BOOST_CSTDFLOAT_EXTENDED_COMPLEX_FLOAT_TYPE> conj (const complex<BOOST_CSTDFLOAT_EXTENDED_COMPLEX_FLOAT_TYPE>&);
-      #if !defined(BOOST_NO_CXX11_FULL_COMPLEX_TRANSCENDENTALS)
-      inline complex<BOOST_CSTDFLOAT_EXTENDED_COMPLEX_FLOAT_TYPE> proj (const complex<BOOST_CSTDFLOAT_EXTENDED_COMPLEX_FLOAT_TYPE>&);
-      #endif
-      inline complex<BOOST_CSTDFLOAT_EXTENDED_COMPLEX_FLOAT_TYPE> polar(const BOOST_CSTDFLOAT_EXTENDED_COMPLEX_FLOAT_TYPE&,
-                                                                        const BOOST_CSTDFLOAT_EXTENDED_COMPLEX_FLOAT_TYPE&);
-
-      inline complex<BOOST_CSTDFLOAT_EXTENDED_COMPLEX_FLOAT_TYPE> sqrt (const complex<BOOST_CSTDFLOAT_EXTENDED_COMPLEX_FLOAT_TYPE>&);
-      inline complex<BOOST_CSTDFLOAT_EXTENDED_COMPLEX_FLOAT_TYPE> sin  (const complex<BOOST_CSTDFLOAT_EXTENDED_COMPLEX_FLOAT_TYPE>&);
-      inline complex<BOOST_CSTDFLOAT_EXTENDED_COMPLEX_FLOAT_TYPE> cos  (const complex<BOOST_CSTDFLOAT_EXTENDED_COMPLEX_FLOAT_TYPE>&);
-      inline complex<BOOST_CSTDFLOAT_EXTENDED_COMPLEX_FLOAT_TYPE> tan  (const complex<BOOST_CSTDFLOAT_EXTENDED_COMPLEX_FLOAT_TYPE>&);
-      #if !defined(BOOST_NO_CXX11_FULL_COMPLEX_TRANSCENDENTALS)
-      inline complex<BOOST_CSTDFLOAT_EXTENDED_COMPLEX_FLOAT_TYPE> asin (const complex<BOOST_CSTDFLOAT_EXTENDED_COMPLEX_FLOAT_TYPE>&);
-      inline complex<BOOST_CSTDFLOAT_EXTENDED_COMPLEX_FLOAT_TYPE> acos (const complex<BOOST_CSTDFLOAT_EXTENDED_COMPLEX_FLOAT_TYPE>&);
-      inline complex<BOOST_CSTDFLOAT_EXTENDED_COMPLEX_FLOAT_TYPE> atan (const complex<BOOST_CSTDFLOAT_EXTENDED_COMPLEX_FLOAT_TYPE>&);
-      #endif
-      inline complex<BOOST_CSTDFLOAT_EXTENDED_COMPLEX_FLOAT_TYPE> exp  (const complex<BOOST_CSTDFLOAT_EXTENDED_COMPLEX_FLOAT_TYPE>&);
-      inline complex<BOOST_CSTDFLOAT_EXTENDED_COMPLEX_FLOAT_TYPE> log  (const complex<BOOST_CSTDFLOAT_EXTENDED_COMPLEX_FLOAT_TYPE>&);
-      inline complex<BOOST_CSTDFLOAT_EXTENDED_COMPLEX_FLOAT_TYPE> log10(const complex<BOOST_CSTDFLOAT_EXTENDED_COMPLEX_FLOAT_TYPE>&);
-      inline complex<BOOST_CSTDFLOAT_EXTENDED_COMPLEX_FLOAT_TYPE> pow  (const complex<BOOST_CSTDFLOAT_EXTENDED_COMPLEX_FLOAT_TYPE>&, const BOOST_CSTDFLOAT_EXTENDED_COMPLEX_FLOAT_TYPE&);
-      inline complex<BOOST_CSTDFLOAT_EXTENDED_COMPLEX_FLOAT_TYPE> pow  (const complex<BOOST_CSTDFLOAT_EXTENDED_COMPLEX_FLOAT_TYPE>&, const complex<BOOST_CSTDFLOAT_EXTENDED_COMPLEX_FLOAT_TYPE>&);
-      inline complex<BOOST_CSTDFLOAT_EXTENDED_COMPLEX_FLOAT_TYPE> pow  (const BOOST_CSTDFLOAT_EXTENDED_COMPLEX_FLOAT_TYPE&, const complex<BOOST_CSTDFLOAT_EXTENDED_COMPLEX_FLOAT_TYPE>&);
-      inline complex<BOOST_CSTDFLOAT_EXTENDED_COMPLEX_FLOAT_TYPE> sinh (const complex<BOOST_CSTDFLOAT_EXTENDED_COMPLEX_FLOAT_TYPE>&);
-      inline complex<BOOST_CSTDFLOAT_EXTENDED_COMPLEX_FLOAT_TYPE> cosh (const complex<BOOST_CSTDFLOAT_EXTENDED_COMPLEX_FLOAT_TYPE>&);
-      inline complex<BOOST_CSTDFLOAT_EXTENDED_COMPLEX_FLOAT_TYPE> tanh (const complex<BOOST_CSTDFLOAT_EXTENDED_COMPLEX_FLOAT_TYPE>&);
-      #if !defined(BOOST_NO_CXX11_FULL_COMPLEX_TRANSCENDENTALS)
-      inline complex<BOOST_CSTDFLOAT_EXTENDED_COMPLEX_FLOAT_TYPE> asinh(const complex<BOOST_CSTDFLOAT_EXTENDED_COMPLEX_FLOAT_TYPE>&);
-      inline complex<BOOST_CSTDFLOAT_EXTENDED_COMPLEX_FLOAT_TYPE> acosh(const complex<BOOST_CSTDFLOAT_EXTENDED_COMPLEX_FLOAT_TYPE>&);
-      inline complex<BOOST_CSTDFLOAT_EXTENDED_COMPLEX_FLOAT_TYPE> atanh(const complex<BOOST_CSTDFLOAT_EXTENDED_COMPLEX_FLOAT_TYPE>&);
-      #endif
-
-      template<class char_type, class traits_type>
-      inline std::basic_ostream<char_type, traits_type>& operator<<(std::basic_ostream<char_type, traits_type>&, const std::complex<BOOST_CSTDFLOAT_EXTENDED_COMPLEX_FLOAT_TYPE>&);
-
-      template<class char_type, class traits_type>
-      inline std::basic_istream<char_type, traits_type>& operator>>(std::basic_istream<char_type, traits_type>&, std::complex<BOOST_CSTDFLOAT_EXTENDED_COMPLEX_FLOAT_TYPE>&);
-    } // namespace std
-
-    // Here is a simple helper function.
-    namespace boost { namespace cstdfloat { namespace detail {
-    template<class float_type> std::complex<float_type> iz_helper__x(const std::complex<float_type>& x)
-    {
-      const float_type tmp_r = x.real();
-      return std::complex<float_type>(-x.imag(), tmp_r);
-    }
-    } } } // boost::cstdfloat::detail
-
-    namespace std
-    {
-      // ISO/IEC 14882:2011, Section 26.4.7, specific values.
-      #if defined(BOOST_NO_CXX11_CONSTEXPR)
-      inline BOOST_CSTDFLOAT_EXTENDED_COMPLEX_FLOAT_TYPE& real(complex<BOOST_CSTDFLOAT_EXTENDED_COMPLEX_FLOAT_TYPE>& x) { return x.real(); }
-      inline BOOST_CSTDFLOAT_EXTENDED_COMPLEX_FLOAT_TYPE& imag(complex<BOOST_CSTDFLOAT_EXTENDED_COMPLEX_FLOAT_TYPE>& x) { return x.imag(); }
-      #else
-      inline BOOST_CONSTEXPR BOOST_CSTDFLOAT_EXTENDED_COMPLEX_FLOAT_TYPE real(const complex<BOOST_CSTDFLOAT_EXTENDED_COMPLEX_FLOAT_TYPE>& x) { return x.real(); }
-      inline BOOST_CONSTEXPR BOOST_CSTDFLOAT_EXTENDED_COMPLEX_FLOAT_TYPE imag(const complex<BOOST_CSTDFLOAT_EXTENDED_COMPLEX_FLOAT_TYPE>& x) { return x.imag(); }
-      #endif
-      inline BOOST_CSTDFLOAT_EXTENDED_COMPLEX_FLOAT_TYPE abs (const complex<BOOST_CSTDFLOAT_EXTENDED_COMPLEX_FLOAT_TYPE>& x) { using std::sqrt;  return sqrt ((real(x) * real(x)) + (imag(x) * imag(x))); }
-      inline BOOST_CSTDFLOAT_EXTENDED_COMPLEX_FLOAT_TYPE arg (const complex<BOOST_CSTDFLOAT_EXTENDED_COMPLEX_FLOAT_TYPE>& x) { using std::atan2; return atan2(x.imag(), x.real()); }
-      inline BOOST_CSTDFLOAT_EXTENDED_COMPLEX_FLOAT_TYPE norm(const complex<BOOST_CSTDFLOAT_EXTENDED_COMPLEX_FLOAT_TYPE>& x) { return (real(x) * real(x)) + (imag(x) * imag(x)); }
-
-      inline complex<BOOST_CSTDFLOAT_EXTENDED_COMPLEX_FLOAT_TYPE> conj (const complex<BOOST_CSTDFLOAT_EXTENDED_COMPLEX_FLOAT_TYPE>& x) { return complex<BOOST_CSTDFLOAT_EXTENDED_COMPLEX_FLOAT_TYPE>(x.real(), -x.imag()); }
-      #if !defined(BOOST_NO_CXX11_FULL_COMPLEX_TRANSCENDENTALS)
-      inline complex<BOOST_CSTDFLOAT_EXTENDED_COMPLEX_FLOAT_TYPE> proj (const complex<BOOST_CSTDFLOAT_EXTENDED_COMPLEX_FLOAT_TYPE>& x)
-      {
-        const BOOST_CSTDFLOAT_EXTENDED_COMPLEX_FLOAT_TYPE two_over_denom = BOOST_CSTDFLOAT_EXTENDED_COMPLEX_FLOAT_TYPE(2) / (std::norm(x) + 1);
-
-        return complex<BOOST_CSTDFLOAT_EXTENDED_COMPLEX_FLOAT_TYPE>(x.real() * two_over_denom, x.imag() * two_over_denom);
-      }
-      #endif
-      inline complex<BOOST_CSTDFLOAT_EXTENDED_COMPLEX_FLOAT_TYPE> polar(const BOOST_CSTDFLOAT_EXTENDED_COMPLEX_FLOAT_TYPE& rho,
-                                                                        const BOOST_CSTDFLOAT_EXTENDED_COMPLEX_FLOAT_TYPE& theta)
-      {
-        using std::sin;
-        using std::cos;
-
-        return complex<BOOST_CSTDFLOAT_EXTENDED_COMPLEX_FLOAT_TYPE>(rho * cos(theta), rho * sin(theta));
-      }
-
-      // Global add, sub, mul, div.
-      inline complex<BOOST_CSTDFLOAT_EXTENDED_COMPLEX_FLOAT_TYPE> operator+(const complex<BOOST_CSTDFLOAT_EXTENDED_COMPLEX_FLOAT_TYPE>& u, const complex<BOOST_CSTDFLOAT_EXTENDED_COMPLEX_FLOAT_TYPE>& v) { return complex<BOOST_CSTDFLOAT_EXTENDED_COMPLEX_FLOAT_TYPE>(u.real() + v.real(), u.imag() + v.imag()); }
-      inline complex<BOOST_CSTDFLOAT_EXTENDED_COMPLEX_FLOAT_TYPE> operator-(const complex<BOOST_CSTDFLOAT_EXTENDED_COMPLEX_FLOAT_TYPE>& u, const complex<BOOST_CSTDFLOAT_EXTENDED_COMPLEX_FLOAT_TYPE>& v) { return complex<BOOST_CSTDFLOAT_EXTENDED_COMPLEX_FLOAT_TYPE>(u.real() - v.real(), u.imag() - v.imag()); }
-
-      inline complex<BOOST_CSTDFLOAT_EXTENDED_COMPLEX_FLOAT_TYPE> operator*(const complex<BOOST_CSTDFLOAT_EXTENDED_COMPLEX_FLOAT_TYPE>& u, const complex<BOOST_CSTDFLOAT_EXTENDED_COMPLEX_FLOAT_TYPE>& v)
-      {
-        const complex<BOOST_CSTDFLOAT_EXTENDED_COMPLEX_FLOAT_TYPE>::value_type ur = u.real();
-        const complex<BOOST_CSTDFLOAT_EXTENDED_COMPLEX_FLOAT_TYPE>::value_type ui = u.imag();
-        const complex<BOOST_CSTDFLOAT_EXTENDED_COMPLEX_FLOAT_TYPE>::value_type vr = v.real();
-        const complex<BOOST_CSTDFLOAT_EXTENDED_COMPLEX_FLOAT_TYPE>::value_type vi = v.imag();
-
-        return complex<BOOST_CSTDFLOAT_EXTENDED_COMPLEX_FLOAT_TYPE>((ur * vr) - (ui * vi), (ur * vi) + (ui * vr));
-      }
-
-      inline complex<BOOST_CSTDFLOAT_EXTENDED_COMPLEX_FLOAT_TYPE> operator/(const complex<BOOST_CSTDFLOAT_EXTENDED_COMPLEX_FLOAT_TYPE>& u, const complex<BOOST_CSTDFLOAT_EXTENDED_COMPLEX_FLOAT_TYPE>& v)
-      {
-        const BOOST_CSTDFLOAT_EXTENDED_COMPLEX_FLOAT_TYPE one_over_denom = 1 / std::norm(v);
-        const BOOST_CSTDFLOAT_EXTENDED_COMPLEX_FLOAT_TYPE tmp_re = ((u.real() * v.real()) + (u.imag() * v.imag())) * one_over_denom;
-        const BOOST_CSTDFLOAT_EXTENDED_COMPLEX_FLOAT_TYPE tmp_im = ((u.imag() * v.real()) - (u.real() * v.imag())) * one_over_denom;
-
-        return complex<BOOST_CSTDFLOAT_EXTENDED_COMPLEX_FLOAT_TYPE>(tmp_re, tmp_im);
-      }
-
-      inline complex<BOOST_CSTDFLOAT_EXTENDED_COMPLEX_FLOAT_TYPE> operator+(const complex<BOOST_CSTDFLOAT_EXTENDED_COMPLEX_FLOAT_TYPE>& u, const BOOST_CSTDFLOAT_EXTENDED_COMPLEX_FLOAT_TYPE& v) { return complex<BOOST_CSTDFLOAT_EXTENDED_COMPLEX_FLOAT_TYPE>(u.real() + v, u.imag()); }
-      inline complex<BOOST_CSTDFLOAT_EXTENDED_COMPLEX_FLOAT_TYPE> operator-(const complex<BOOST_CSTDFLOAT_EXTENDED_COMPLEX_FLOAT_TYPE>& u, const BOOST_CSTDFLOAT_EXTENDED_COMPLEX_FLOAT_TYPE& v) { return complex<BOOST_CSTDFLOAT_EXTENDED_COMPLEX_FLOAT_TYPE>(u.real() - v, u.imag()); }
-      inline complex<BOOST_CSTDFLOAT_EXTENDED_COMPLEX_FLOAT_TYPE> operator*(const complex<BOOST_CSTDFLOAT_EXTENDED_COMPLEX_FLOAT_TYPE>& u, const BOOST_CSTDFLOAT_EXTENDED_COMPLEX_FLOAT_TYPE& v) { return complex<BOOST_CSTDFLOAT_EXTENDED_COMPLEX_FLOAT_TYPE>(u.real() * v, u.imag() * v); }
-      inline complex<BOOST_CSTDFLOAT_EXTENDED_COMPLEX_FLOAT_TYPE> operator/(const complex<BOOST_CSTDFLOAT_EXTENDED_COMPLEX_FLOAT_TYPE>& u, const BOOST_CSTDFLOAT_EXTENDED_COMPLEX_FLOAT_TYPE& v) { return complex<BOOST_CSTDFLOAT_EXTENDED_COMPLEX_FLOAT_TYPE>(u.real() / v, u.imag() / v); }
-
-      inline complex<BOOST_CSTDFLOAT_EXTENDED_COMPLEX_FLOAT_TYPE> operator+(const BOOST_CSTDFLOAT_EXTENDED_COMPLEX_FLOAT_TYPE& u, const complex<BOOST_CSTDFLOAT_EXTENDED_COMPLEX_FLOAT_TYPE>& v) { return complex<BOOST_CSTDFLOAT_EXTENDED_COMPLEX_FLOAT_TYPE>(u + v.real(), v.imag()); }
-      inline complex<BOOST_CSTDFLOAT_EXTENDED_COMPLEX_FLOAT_TYPE> operator-(const BOOST_CSTDFLOAT_EXTENDED_COMPLEX_FLOAT_TYPE& u, const complex<BOOST_CSTDFLOAT_EXTENDED_COMPLEX_FLOAT_TYPE>& v) { return complex<BOOST_CSTDFLOAT_EXTENDED_COMPLEX_FLOAT_TYPE>(u - v.real(), -v.imag()); }
-      inline complex<BOOST_CSTDFLOAT_EXTENDED_COMPLEX_FLOAT_TYPE> operator*(const BOOST_CSTDFLOAT_EXTENDED_COMPLEX_FLOAT_TYPE& u, const complex<BOOST_CSTDFLOAT_EXTENDED_COMPLEX_FLOAT_TYPE>& v) { return complex<BOOST_CSTDFLOAT_EXTENDED_COMPLEX_FLOAT_TYPE>(u * v.real(), u * v.imag()); }
-      inline complex<BOOST_CSTDFLOAT_EXTENDED_COMPLEX_FLOAT_TYPE> operator/(const BOOST_CSTDFLOAT_EXTENDED_COMPLEX_FLOAT_TYPE& u, const complex<BOOST_CSTDFLOAT_EXTENDED_COMPLEX_FLOAT_TYPE>& v) { const BOOST_CSTDFLOAT_EXTENDED_COMPLEX_FLOAT_TYPE v_norm = norm(v); return complex<BOOST_CSTDFLOAT_EXTENDED_COMPLEX_FLOAT_TYPE>((u * v.real()) / v_norm, (-u * v.imag()) / v_norm); }
-
-      // Unary plus / minus.
-      inline complex<BOOST_CSTDFLOAT_EXTENDED_COMPLEX_FLOAT_TYPE> operator+(const complex<BOOST_CSTDFLOAT_EXTENDED_COMPLEX_FLOAT_TYPE>& u) { return u; }
-      inline complex<BOOST_CSTDFLOAT_EXTENDED_COMPLEX_FLOAT_TYPE> operator-(const complex<BOOST_CSTDFLOAT_EXTENDED_COMPLEX_FLOAT_TYPE>& u) { return complex<BOOST_CSTDFLOAT_EXTENDED_COMPLEX_FLOAT_TYPE>(-u.real(), -u.imag()); }
-
-      // Equality and inequality.
-      #if defined(BOOST_NO_CXX11_CONSTEXPR)
-      inline bool operator==(const complex<BOOST_CSTDFLOAT_EXTENDED_COMPLEX_FLOAT_TYPE>& u, const complex<BOOST_CSTDFLOAT_EXTENDED_COMPLEX_FLOAT_TYPE>& v) { return ((u.real() == v.real()) && (u.imag() == v.imag())); }
-      inline bool operator!=(const complex<BOOST_CSTDFLOAT_EXTENDED_COMPLEX_FLOAT_TYPE>& u, const complex<BOOST_CSTDFLOAT_EXTENDED_COMPLEX_FLOAT_TYPE>& v) { return ((u.real() != v.real()) || (u.imag() != v.imag())); }
-
-      inline bool operator==(const complex<BOOST_CSTDFLOAT_EXTENDED_COMPLEX_FLOAT_TYPE>& u, const BOOST_CSTDFLOAT_EXTENDED_COMPLEX_FLOAT_TYPE& v) { return ((u.real() == v) && (u.imag() == BOOST_CSTDFLOAT_EXTENDED_COMPLEX_FLOAT_TYPE(0))); }
-      inline bool operator!=(const complex<BOOST_CSTDFLOAT_EXTENDED_COMPLEX_FLOAT_TYPE>& u, const BOOST_CSTDFLOAT_EXTENDED_COMPLEX_FLOAT_TYPE& v) { return ((u.real() != v) || (u.imag() != BOOST_CSTDFLOAT_EXTENDED_COMPLEX_FLOAT_TYPE(0))); }
-
-      inline bool operator==(const BOOST_CSTDFLOAT_EXTENDED_COMPLEX_FLOAT_TYPE& u, const complex<BOOST_CSTDFLOAT_EXTENDED_COMPLEX_FLOAT_TYPE>& v) { return ((u == v.real()) && (v.imag() == BOOST_CSTDFLOAT_EXTENDED_COMPLEX_FLOAT_TYPE(0))); }
-      inline bool operator!=(const BOOST_CSTDFLOAT_EXTENDED_COMPLEX_FLOAT_TYPE& u, const complex<BOOST_CSTDFLOAT_EXTENDED_COMPLEX_FLOAT_TYPE>& v) { return ((u != v.real()) || (v.imag() != BOOST_CSTDFLOAT_EXTENDED_COMPLEX_FLOAT_TYPE(0))); }
-      #else
-      inline BOOST_CONSTEXPR bool operator==(const complex<BOOST_CSTDFLOAT_EXTENDED_COMPLEX_FLOAT_TYPE>& u, const complex<BOOST_CSTDFLOAT_EXTENDED_COMPLEX_FLOAT_TYPE>& v) { return ((u.real() == v.real()) && (u.imag() == v.imag())); }
-      inline BOOST_CONSTEXPR bool operator!=(const complex<BOOST_CSTDFLOAT_EXTENDED_COMPLEX_FLOAT_TYPE>& u, const complex<BOOST_CSTDFLOAT_EXTENDED_COMPLEX_FLOAT_TYPE>& v) { return ((u.real() != v.real()) || (u.imag() != v.imag())); }
-
-      inline BOOST_CONSTEXPR bool operator==(const complex<BOOST_CSTDFLOAT_EXTENDED_COMPLEX_FLOAT_TYPE>& u, const BOOST_CSTDFLOAT_EXTENDED_COMPLEX_FLOAT_TYPE& v) { return ((u.real() == v) && (u.imag() == BOOST_CSTDFLOAT_EXTENDED_COMPLEX_FLOAT_TYPE(0))); }
-      inline BOOST_CONSTEXPR bool operator!=(const complex<BOOST_CSTDFLOAT_EXTENDED_COMPLEX_FLOAT_TYPE>& u, const BOOST_CSTDFLOAT_EXTENDED_COMPLEX_FLOAT_TYPE& v) { return ((u.real() != v) || (u.imag() != BOOST_CSTDFLOAT_EXTENDED_COMPLEX_FLOAT_TYPE(0))); }
-
-      inline BOOST_CONSTEXPR bool operator==(const BOOST_CSTDFLOAT_EXTENDED_COMPLEX_FLOAT_TYPE& u, const complex<BOOST_CSTDFLOAT_EXTENDED_COMPLEX_FLOAT_TYPE>& v) { return ((u == v.real()) && (v.imag() == BOOST_CSTDFLOAT_EXTENDED_COMPLEX_FLOAT_TYPE(0))); }
-      inline BOOST_CONSTEXPR bool operator!=(const BOOST_CSTDFLOAT_EXTENDED_COMPLEX_FLOAT_TYPE& u, const complex<BOOST_CSTDFLOAT_EXTENDED_COMPLEX_FLOAT_TYPE>& v) { return ((u != v.real()) || (v.imag() != BOOST_CSTDFLOAT_EXTENDED_COMPLEX_FLOAT_TYPE(0))); }
-      #endif
-
-      // ISO/IEC 14882:2011, Section 26.4.8, transcendentals.
-      inline complex<BOOST_CSTDFLOAT_EXTENDED_COMPLEX_FLOAT_TYPE> sqrt(const complex<BOOST_CSTDFLOAT_EXTENDED_COMPLEX_FLOAT_TYPE>& x)
-      {
-        using std::fabs;
-        using std::sqrt;
-
-        // sqrt(*this) = (s, I / 2s) for R >= 0
-        // (|I| / 2s, +-s) for R < 0
-        // where s = sqrt{ [ |R| + sqrt(R^2 + I^2) ] / 2 },
-        // and the +- sign is the same as the sign of I.
-
-        const BOOST_CSTDFLOAT_EXTENDED_COMPLEX_FLOAT_TYPE zr = x.real();
-        const BOOST_CSTDFLOAT_EXTENDED_COMPLEX_FLOAT_TYPE s  = sqrt((fabs(zr) + std::abs(x)) / 2);
-        const BOOST_CSTDFLOAT_EXTENDED_COMPLEX_FLOAT_TYPE zi = x.imag();
-
-        if(zr >= 0)
-        {
-          return complex<BOOST_CSTDFLOAT_EXTENDED_COMPLEX_FLOAT_TYPE>(s, zi / (s * 2));
-        }
-        else
-        {
-          const bool imag_is_neg = (zi < 0);
-
-          return complex<BOOST_CSTDFLOAT_EXTENDED_COMPLEX_FLOAT_TYPE>(fabs(zi) / (s * 2), (imag_is_neg ? -s : s));
-        }
-      }
-
-      inline complex<BOOST_CSTDFLOAT_EXTENDED_COMPLEX_FLOAT_TYPE> sin(const complex<BOOST_CSTDFLOAT_EXTENDED_COMPLEX_FLOAT_TYPE>& x)
-      {
-        using std::sin;
-        using std::cos;
-        using std::sinh;
-        using std::cosh;
-
-        const BOOST_CSTDFLOAT_EXTENDED_COMPLEX_FLOAT_TYPE sin_x  = sin (x.real());
-        const BOOST_CSTDFLOAT_EXTENDED_COMPLEX_FLOAT_TYPE cos_x  = cos (x.real());
-        const BOOST_CSTDFLOAT_EXTENDED_COMPLEX_FLOAT_TYPE sinh_y = sinh(x.imag());
-        const BOOST_CSTDFLOAT_EXTENDED_COMPLEX_FLOAT_TYPE cosh_y = cosh(x.imag());
-
-        return complex<BOOST_CSTDFLOAT_EXTENDED_COMPLEX_FLOAT_TYPE>(sin_x * cosh_y, cos_x * sinh_y);
-      }
-
-      inline complex<BOOST_CSTDFLOAT_EXTENDED_COMPLEX_FLOAT_TYPE> cos(const complex<BOOST_CSTDFLOAT_EXTENDED_COMPLEX_FLOAT_TYPE>& x)
-      {
-        using std::sin;
-        using std::cos;
-        using std::sinh;
-        using std::cosh;
-
-        const BOOST_CSTDFLOAT_EXTENDED_COMPLEX_FLOAT_TYPE sin_x  = sin (x.real());
-        const BOOST_CSTDFLOAT_EXTENDED_COMPLEX_FLOAT_TYPE cos_x  = cos (x.real());
-        const BOOST_CSTDFLOAT_EXTENDED_COMPLEX_FLOAT_TYPE sinh_y = sinh(x.imag());
-        const BOOST_CSTDFLOAT_EXTENDED_COMPLEX_FLOAT_TYPE cosh_y = cosh(x.imag());
-
-        return complex<BOOST_CSTDFLOAT_EXTENDED_COMPLEX_FLOAT_TYPE>(cos_x * cosh_y, -(sin_x * sinh_y));
-      }
-
-      inline complex<BOOST_CSTDFLOAT_EXTENDED_COMPLEX_FLOAT_TYPE> tan(const complex<BOOST_CSTDFLOAT_EXTENDED_COMPLEX_FLOAT_TYPE>& x)
-      {
-        return std::sin(x) / std::cos(x);
-      }
-
-      #if !defined(BOOST_NO_CXX11_FULL_COMPLEX_TRANSCENDENTALS)
-      inline complex<BOOST_CSTDFLOAT_EXTENDED_COMPLEX_FLOAT_TYPE> asin(const complex<BOOST_CSTDFLOAT_EXTENDED_COMPLEX_FLOAT_TYPE>& x)
-      {
-        return -boost::cstdfloat::detail::iz_helper__x(std::log(boost::cstdfloat::detail::iz_helper__x(x) + std::sqrt(BOOST_CSTDFLOAT_EXTENDED_COMPLEX_FLOAT_TYPE(1) - (x * x))));
-      }
-
-      inline complex<BOOST_CSTDFLOAT_EXTENDED_COMPLEX_FLOAT_TYPE> acos(const complex<BOOST_CSTDFLOAT_EXTENDED_COMPLEX_FLOAT_TYPE>& x)
-      {
-        return boost::math::constants::half_pi<BOOST_CSTDFLOAT_EXTENDED_COMPLEX_FLOAT_TYPE>() - std::asin(x);
-      }
-
-      inline complex<BOOST_CSTDFLOAT_EXTENDED_COMPLEX_FLOAT_TYPE> atan(const complex<BOOST_CSTDFLOAT_EXTENDED_COMPLEX_FLOAT_TYPE>& x)
-      {
-        const complex<BOOST_CSTDFLOAT_EXTENDED_COMPLEX_FLOAT_TYPE> izz = boost::cstdfloat::detail::iz_helper__x(x);
-
-        return boost::cstdfloat::detail::iz_helper__x(std::log(BOOST_CSTDFLOAT_EXTENDED_COMPLEX_FLOAT_TYPE(1) - izz) - std::log(BOOST_CSTDFLOAT_EXTENDED_COMPLEX_FLOAT_TYPE(1) + izz)) / 2;
-      }
-      #endif
-
-      inline complex<BOOST_CSTDFLOAT_EXTENDED_COMPLEX_FLOAT_TYPE> exp(const complex<BOOST_CSTDFLOAT_EXTENDED_COMPLEX_FLOAT_TYPE>& x)
-      {
-        using std::exp;
-
-        return std::polar(exp(x.real()), x.imag());
-      }
-
-      inline complex<BOOST_CSTDFLOAT_EXTENDED_COMPLEX_FLOAT_TYPE> log(const complex<BOOST_CSTDFLOAT_EXTENDED_COMPLEX_FLOAT_TYPE>& x)
-      {
-        using std::atan2;
-        using std::log;
-
-        return complex<BOOST_CSTDFLOAT_EXTENDED_COMPLEX_FLOAT_TYPE>(log(std::norm(x)) / 2, atan2(x.imag(), x.real()));
-      }
-
-      inline complex<BOOST_CSTDFLOAT_EXTENDED_COMPLEX_FLOAT_TYPE> log10(const complex<BOOST_CSTDFLOAT_EXTENDED_COMPLEX_FLOAT_TYPE>& x)
-      {
-        return std::log(x) / boost::math::constants::ln_ten<BOOST_CSTDFLOAT_EXTENDED_COMPLEX_FLOAT_TYPE>();
-      }
-
-      inline complex<BOOST_CSTDFLOAT_EXTENDED_COMPLEX_FLOAT_TYPE> pow(const complex<BOOST_CSTDFLOAT_EXTENDED_COMPLEX_FLOAT_TYPE>& x,
-                                                      const BOOST_CSTDFLOAT_EXTENDED_COMPLEX_FLOAT_TYPE& a)
-      {
-        return std::exp(a * std::log(x));
-      }
-
-      inline complex<BOOST_CSTDFLOAT_EXTENDED_COMPLEX_FLOAT_TYPE> pow(const complex<BOOST_CSTDFLOAT_EXTENDED_COMPLEX_FLOAT_TYPE>& x,
-                                                      const complex<BOOST_CSTDFLOAT_EXTENDED_COMPLEX_FLOAT_TYPE>& a)
-      {
-        return std::exp(a * std::log(x));
-      }
-
-      inline complex<BOOST_CSTDFLOAT_EXTENDED_COMPLEX_FLOAT_TYPE> pow(const BOOST_CSTDFLOAT_EXTENDED_COMPLEX_FLOAT_TYPE& x,
-                                                      const complex<BOOST_CSTDFLOAT_EXTENDED_COMPLEX_FLOAT_TYPE>& a)
-      {
-        return std::exp(a * std::log(x));
-      }
-
-      inline complex<BOOST_CSTDFLOAT_EXTENDED_COMPLEX_FLOAT_TYPE> sinh(const complex<BOOST_CSTDFLOAT_EXTENDED_COMPLEX_FLOAT_TYPE>& x)
-      {
-        using std::sin;
-        using std::cos;
-        using std::sinh;
-        using std::cosh;
-
-        const BOOST_CSTDFLOAT_EXTENDED_COMPLEX_FLOAT_TYPE sin_y  = sin (x.imag());
-        const BOOST_CSTDFLOAT_EXTENDED_COMPLEX_FLOAT_TYPE cos_y  = cos (x.imag());
-        const BOOST_CSTDFLOAT_EXTENDED_COMPLEX_FLOAT_TYPE sinh_x = sinh(x.real());
-        const BOOST_CSTDFLOAT_EXTENDED_COMPLEX_FLOAT_TYPE cosh_x = cosh(x.real());
-
-        return complex<BOOST_CSTDFLOAT_EXTENDED_COMPLEX_FLOAT_TYPE>(cos_y * sinh_x, cosh_x * sin_y);
-      }
-
-      inline complex<BOOST_CSTDFLOAT_EXTENDED_COMPLEX_FLOAT_TYPE> cosh(const complex<BOOST_CSTDFLOAT_EXTENDED_COMPLEX_FLOAT_TYPE>& x)
-      {
-        using std::sin;
-        using std::cos;
-        using std::sinh;
-        using std::cosh;
-
-        const BOOST_CSTDFLOAT_EXTENDED_COMPLEX_FLOAT_TYPE sin_y  = sin (x.imag());
-        const BOOST_CSTDFLOAT_EXTENDED_COMPLEX_FLOAT_TYPE cos_y  = cos (x.imag());
-        const BOOST_CSTDFLOAT_EXTENDED_COMPLEX_FLOAT_TYPE sinh_x = sinh(x.real());
-        const BOOST_CSTDFLOAT_EXTENDED_COMPLEX_FLOAT_TYPE cosh_x = cosh(x.real());
-
-        return complex<BOOST_CSTDFLOAT_EXTENDED_COMPLEX_FLOAT_TYPE>(cos_y * cosh_x, sin_y * sinh_x);
-      }
-
-      inline complex<BOOST_CSTDFLOAT_EXTENDED_COMPLEX_FLOAT_TYPE> tanh(const complex<BOOST_CSTDFLOAT_EXTENDED_COMPLEX_FLOAT_TYPE>& x)
-      {
-        const complex<BOOST_CSTDFLOAT_EXTENDED_COMPLEX_FLOAT_TYPE> ex_plus  = std::exp(x);
-        const complex<BOOST_CSTDFLOAT_EXTENDED_COMPLEX_FLOAT_TYPE> ex_minus = 1 / ex_plus;
-
-        return (ex_plus - ex_minus) / (ex_plus + ex_minus);
-      }
-
-      #if !defined(BOOST_NO_CXX11_FULL_COMPLEX_TRANSCENDENTALS)
-      inline complex<BOOST_CSTDFLOAT_EXTENDED_COMPLEX_FLOAT_TYPE> asinh(const complex<BOOST_CSTDFLOAT_EXTENDED_COMPLEX_FLOAT_TYPE>& x)
-      {
-        return std::log(x + std::sqrt((x * x) + BOOST_CSTDFLOAT_EXTENDED_COMPLEX_FLOAT_TYPE(1)));
-      }
-
-      inline complex<BOOST_CSTDFLOAT_EXTENDED_COMPLEX_FLOAT_TYPE> acosh(const complex<BOOST_CSTDFLOAT_EXTENDED_COMPLEX_FLOAT_TYPE>& x)
-      {
-        const complex<BOOST_CSTDFLOAT_EXTENDED_COMPLEX_FLOAT_TYPE> zp(x.real() + 1, x.imag());
-        const complex<BOOST_CSTDFLOAT_EXTENDED_COMPLEX_FLOAT_TYPE> zm(x.real() - 1, x.imag());
-
-        return std::log(x + (zp * std::sqrt(zm / zp)));
-      }
-
-      inline complex<BOOST_CSTDFLOAT_EXTENDED_COMPLEX_FLOAT_TYPE> atanh(const complex<BOOST_CSTDFLOAT_EXTENDED_COMPLEX_FLOAT_TYPE>& x)
-      {
-        return (std::log(BOOST_CSTDFLOAT_EXTENDED_COMPLEX_FLOAT_TYPE(1) + x) - std::log(BOOST_CSTDFLOAT_EXTENDED_COMPLEX_FLOAT_TYPE(1) - x)) / 2.0;
-      }
-      #endif
-
-      template<class char_type, class traits_type>
-      inline std::basic_ostream<char_type, traits_type>& operator<<(std::basic_ostream<char_type, traits_type>& os, const std::complex<BOOST_CSTDFLOAT_EXTENDED_COMPLEX_FLOAT_TYPE>& x)
-      {
-        std::basic_ostringstream<char_type, traits_type> ostr;
-        ostr.flags(os.flags());
-        ostr.imbue(os.getloc());
-        ostr.precision(os.precision());
-
-        ostr << '(' << x.real() << ',' << x.imag() << ')';
-
-        return (os << ostr.str());
-      }
-
-      template<class char_type, class traits_type>
-      inline std::basic_istream<char_type, traits_type>& operator>>(std::basic_istream<char_type, traits_type>& is, std::complex<BOOST_CSTDFLOAT_EXTENDED_COMPLEX_FLOAT_TYPE>& x)
-      {
-        BOOST_CSTDFLOAT_EXTENDED_COMPLEX_FLOAT_TYPE rx;
-        BOOST_CSTDFLOAT_EXTENDED_COMPLEX_FLOAT_TYPE ix;
-
-        char_type the_char;
-
-        static_cast<void>(is >> the_char);
-
-        if(the_char == static_cast<char_type>('('))
-        {
-          static_cast<void>(is >> rx >> the_char);
-
-          if(the_char == static_cast<char_type>(','))
-          {
-            static_cast<void>(is >> ix >> the_char);
-
-            if(the_char == static_cast<char_type>(')'))
-            {
-              x = complex<BOOST_CSTDFLOAT_EXTENDED_COMPLEX_FLOAT_TYPE>(rx, ix);
-            }
-            else
-            {
-              is.setstate(ios_base::failbit);
-            }
-          }
-          else if(the_char == static_cast<char_type>(')'))
-          {
-            x = rx;
-          }
-          else
-          {
-            is.setstate(ios_base::failbit);
-          }
-        }
-        else
-        {
-          static_cast<void>(is.putback(the_char));
-
-          static_cast<void>(is >> rx);
-
-          x = rx;
-        }
-
-        return is;
-      }
-    } // namespace std
-
-    #undef BOOST_CSTDFLOAT_EXTENDED_COMPLEX_FLOAT_TYPE
-
-    #endif // Not BOOST_CSTDFLOAT_NO_LIBQUADMATH_COMPLEX (i.e., the user would like to have libquadmath complex support)
-
-  #endif // Not BOOST_CSTDFLOAT_NO_LIBQUADMATH_SUPPORT (i.e., the user would like to have libquadmath support)
-
-  // This is the end of the preamble, and the end of the C++ support
-  // sections for quadruple-precision. Now we use the results
-  // of the queries that have been obtained in the preamble
-  // for the final type definitions in the namespace boost.
-
-  // Make sure that the compiler has any floating-point type(s) whatsoever.
-  #if (   (BOOST_CSTDFLOAT_HAS_FLOAT16_NATIVE_TYPE  == 0)  \
-       && (BOOST_CSTDFLOAT_HAS_FLOAT32_NATIVE_TYPE  == 0)  \
-       && (BOOST_CSTDFLOAT_HAS_FLOAT64_NATIVE_TYPE  == 0)  \
-       && (BOOST_CSTDFLOAT_HAS_FLOAT80_NATIVE_TYPE  == 0)  \
-       && (BOOST_CSTDFLOAT_HAS_FLOAT128_NATIVE_TYPE == 0))
-    #error The compiler does not support any of the floating-point types required for <boost/cstdfloat.hpp>.
-  #endif
-
-  // The following section contains the various min/max macros
-  // for the *leastN and *fastN types.
-
-  #if(BOOST_CSTDFLOAT_HAS_FLOAT16_NATIVE_TYPE == 1)
-    #define BOOST_FLOAT_FAST16_MIN   BOOST_FLOAT_16_MIN
-    #define BOOST_FLOAT_LEAST16_MIN  BOOST_FLOAT_16_MIN
-    #define BOOST_FLOAT_FAST16_MAX   BOOST_FLOAT_16_MAX
-    #define BOOST_FLOAT_LEAST16_MAX  BOOST_FLOAT_16_MAX
-  #endif
-
-  #if(BOOST_CSTDFLOAT_HAS_FLOAT32_NATIVE_TYPE == 1)
-    #define BOOST_FLOAT_FAST32_MIN   BOOST_FLOAT_32_MIN
-    #define BOOST_FLOAT_LEAST32_MIN  BOOST_FLOAT_32_MIN
-    #define BOOST_FLOAT_FAST32_MAX   BOOST_FLOAT_32_MAX
-    #define BOOST_FLOAT_LEAST32_MAX  BOOST_FLOAT_32_MAX
-  #endif
-
-  #if(BOOST_CSTDFLOAT_HAS_FLOAT64_NATIVE_TYPE == 1)
-    #define BOOST_FLOAT_FAST64_MIN   BOOST_FLOAT_64_MIN
-    #define BOOST_FLOAT_LEAST64_MIN  BOOST_FLOAT_64_MIN
-    #define BOOST_FLOAT_FAST64_MAX   BOOST_FLOAT_64_MAX
-    #define BOOST_FLOAT_LEAST64_MAX  BOOST_FLOAT_64_MAX
-  #endif
-
-  #if(BOOST_CSTDFLOAT_HAS_FLOAT80_NATIVE_TYPE == 1)
-    #define BOOST_FLOAT_FAST80_MIN   BOOST_FLOAT_80_MIN
-    #define BOOST_FLOAT_LEAST80_MIN  BOOST_FLOAT_80_MIN
-    #define BOOST_FLOAT_FAST80_MAX   BOOST_FLOAT_80_MAX
-    #define BOOST_FLOAT_LEAST80_MAX  BOOST_FLOAT_80_MAX
-  #endif
-
-  #define BOOST_NO_FLOAT128_T
-
-  #if(BOOST_CSTDFLOAT_HAS_FLOAT128_NATIVE_TYPE == 1)
-    #undef  BOOST_NO_FLOAT128_T
-
-    #define BOOST_FLOAT_FAST128_MIN   BOOST_FLOAT_128_MIN
-    #define BOOST_FLOAT_LEAST128_MIN  BOOST_FLOAT_128_MIN
-    #define BOOST_FLOAT_FAST128_MAX   BOOST_FLOAT_128_MAX
-    #define BOOST_FLOAT_LEAST128_MAX  BOOST_FLOAT_128_MAX
-=======
     #if defined(BOOST_CSTDFLOAT_NO_LIBQUADMATH_IOSTREAM)
     #error You can not use <boost/math/cstdfloat/cstdfloat_complex.hpp> with BOOST_CSTDFLOAT_NO_LIBQUADMATH_IOSTREAM defined.
     #endif
     #include <boost/math/cstdfloat/cstdfloat_complex.hpp>
->>>>>>> c9110caf
   #endif
 
 
