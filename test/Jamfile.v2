--- conflicted
+++ resolved
@@ -906,11 +906,8 @@
    [ run norms_test.cpp ../../test/build//boost_unit_test_framework : : :  [ requires cxx17_if_constexpr cxx17_std_apply ] ]
    [ run signal_statistics_test.cpp : : : [ requires cxx17_if_constexpr cxx17_std_apply ] ]
    [ run bivariate_statistics_test.cpp : : : [ requires cxx17_if_constexpr cxx17_std_apply ] ]
-<<<<<<< HEAD
+   [ run lanczos_smoothing_test.cpp ../../test/build//boost_unit_test_framework : : : [ requires cxx17_if_constexpr cxx17_std_apply ] ]
    [ run condition_number_test.cpp ../../test/build//boost_unit_test_framework : : :  [ requires cxx17_if_constexpr cxx17_std_apply ] ]
-=======
-   [ run lanczos_smoothing_test.cpp ../../test/build//boost_unit_test_framework : : : [ requires cxx17_if_constexpr cxx17_std_apply ] ]
->>>>>>> 4c48f2d6
    [ run test_real_concept.cpp ../../test/build//boost_unit_test_framework  ]
    [ run test_remez.cpp pch ../../test/build//boost_unit_test_framework  ]
    [ run test_roots.cpp pch ../../test/build//boost_unit_test_framework  ]
