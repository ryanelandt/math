//  Copyright John Maddock 2008.
//  Use, modification and distribution are subject to the
//  Boost Software License, Version 1.0. (See accompanying file
//  LICENSE_1_0.txt or copy at http://www.boost.org/LICENSE_1_0.txt)

<<<<<<< HEAD
   static const boost::array<boost::array<T, 3>, 79> expint_1_data = {{
=======
   static const boost::array<boost::array<typename table_type<T>::type, 3>, 79> expint_1_data = {{
>>>>>>> 2fdb5f55
      {{ SC_(1), SC_(0.1690093176520690576580818742513656616211e-8), SC_(19.62126651228390287899433646349668926594) }}, 
      {{ SC_(1), SC_(0.2114990849122477811761200428009033203125e-8), SC_(19.39699968832702671432639506875262488287) }}, 
      {{ SC_(1), SC_(0.7099628440698779741069301962852478027344e-8), SC_(18.18600772876256587669156181753338435097) }}, 
      {{ SC_(1), SC_(0.136718796284185373224318027496337890625e-7), SC_(17.53070904418311673532926624670363745081) }}, 
      {{ SC_(1), SC_(0.1679341288252089725574478507041931152344e-7), SC_(17.32506346964272541627765227695487661752) }}, 
      {{ SC_(1), SC_(0.586768322818898013792932033538818359375e-7), SC_(16.07400526183027268777222922688894197166) }}, 
      {{ SC_(1), SC_(0.1140460881288163363933563232421875e-6), SC_(15.40944763756462608330646107757571975159) }}, 
      {{ SC_(1), SC_(0.1455586016163579188287258148193359375e-6), SC_(15.16547155182818279856457574476936266928) }}, 
      {{ SC_(1), SC_(0.38918477685001562349498271942138671875e-6), SC_(14.18199632563439348037946938445484633991) }}, 
      {{ SC_(1), SC_(0.623782625552848912775516510009765625e-6), SC_(13.71024884463401352596363384090540526092) }}, 
      {{ SC_(1), SC_(0.104669607026153244078159332275390625e-5), SC_(13.19265733629451552935983109160182922456) }}, 
      {{ SC_(1), SC_(0.2951089072666945867240428924560546875e-5), SC_(12.15612356475179839693915983580837953116) }}, 
      {{ SC_(1), SC_(0.4877083483734168112277984619140625e-5), SC_(11.65375237571303028293100602849280330023) }}, 
      {{ SC_(1), SC_(0.9066634447663091123104095458984375e-5), SC_(11.033702828615680805096853068034765697) }}, 
      {{ SC_(1), SC_(0.2360353755648247897624969482421875e-4), SC_(10.07692189920168231695897773396921896378) }}, 
      {{ SC_(1), SC_(0.60817910707555711269378662109375e-4), SC_(9.130471380452133719689002203686010732863) }}, 
      {{ SC_(1), SC_(0.000119476739200763404369354248046875), SC_(8.455292664848407732192394706135617033129) }}, 
      {{ SC_(1), SC_(0.0002437086659483611583709716796875), SC_(7.742565066979092841621580079924528124121) }}, 
      {{ SC_(1), SC_(0.00047970912419259548187255859375), SC_(7.065594615713263713209655779382416164774) }}, 
      {{ SC_(1), SC_(0.000960788573138415813446044921875), SC_(6.371501073281348028486161198392483333344) }}, 
      {{ SC_(1), SC_(0.00113048148341476917266845703125), SC_(6.209026142656637951294057898954292515858) }}, 
      {{ SC_(1), SC_(0.0033707791008055210113525390625), SC_(5.118763649942589236114477763556608384932) }}, 
      {{ SC_(1), SC_(0.007697627879679203033447265625), SC_(4.297310240071577860879490194258146908042) }}, 
      {{ SC_(1), SC_(0.0154774188995361328125), SC_(3.606575234235758813120382950507615467416) }}, 
      {{ SC_(1), SC_(0.0305807329714298248291015625), SC_(2.940517962291826559900925068133667615931) }}, 
      {{ SC_(1), SC_(0.0346831791102886199951171875), SC_(2.818669547758849173655366691300656029988) }}, 
      {{ SC_(1), SC_(0.09283597767353057861328125), SC_(1.890430395046114091623024011625489238192) }}, 
      {{ SC_(1), SC_(0.22476322948932647705078125), SC_(1.128230840748073484651782346841079611668) }}, 
      {{ SC_(1), SC_(0.23917420208454132080078125), SC_(1.078947851117239985434642728998206006734) }}, 
      {{ SC_(1), SC_(0.4500701129436492919921875), SC_(0.6252319809071619975475212606569679083844) }}, 
      {{ SC_(1), SC_(1.785583972930908203125), SC_(0.06605196207880094390425879479033907552898) }}, 
      {{ SC_(1), SC_(4.8770198822021484375), SC_(0.001326894275438860249857941044254174502639) }}, 
      {{ SC_(1), SC_(5.4930877685546875), SC_(0.0006460832160891306352056104536312996827518) }}, 
      {{ SC_(1), SC_(5.623225688934326171875), SC_(0.0005557114466261269081523366304841856778567) }}, 
      {{ SC_(1), SC_(6.349340915679931640625), SC_(0.0002414929458653428650902712691508606087705) }}, 
      {{ SC_(1), SC_(6.77385044097900390625), SC_(0.0001491057337258556360697724884053639712183) }}, 
      {{ SC_(1), SC_(7.094316959381103515625), SC_(0.000103833853056272701038880940251981448874) }}, 
      {{ SC_(1), SC_(7.88065433502197265625), SC_(0.4302184733486055021456160704267900644151e-4) }}, 
      {{ SC_(1), SC_(9.41909885406494140625), SC_(0.785158179791932713400818863165202252408e-5) }}, 
      {{ SC_(1), SC_(10.5962162017822265625), SC_(0.2170821091221718858998745985121834633123e-5) }}, 
      {{ SC_(1), SC_(11.0517024993896484375), SC_(0.1323971054451696237675804650020934283271e-5) }}, 
      {{ SC_(1), SC_(13.9249114990234375), SC_(0.6030052082140414872763484176234936031379e-7) }}, 
      {{ SC_(1), SC_(14.85147190093994140625), SC_(0.2246847323452812310807076843921206699284e-7) }}, 
      {{ SC_(1), SC_(15.408351898193359375), SC_(0.1243451611444526471238603318210383094864e-7) }}, 
      {{ SC_(1), SC_(18.0646991729736328125), SC_(0.7506937540952249657080032497242314338058e-9) }}, 
      {{ SC_(1), SC_(19.9369258880615234375), SC_(0.1050756169313570044042540524516527996741e-9) }}, 
      {{ SC_(1), SC_(21.0880641937255859375), SC_(0.3149450286739813566149195966918766794019e-10) }}, 
      {{ SC_(1), SC_(24.2687816619873046875), SC_(0.1143540865960474355116790661840197166523e-11) }}, 
      {{ SC_(1), SC_(25.183135986328125), SC_(0.4422553437971115949495472179014784876379e-12) }}, 
      {{ SC_(1), SC_(27.344074249267578125), SC_(0.4706136215074688573466876839711291930065e-13) }}, 
      {{ SC_(1), SC_(27.3610286712646484375), SC_(0.4624246647932169908912545804468933517039e-13) }}, 
      {{ SC_(1), SC_(31.6179637908935546875), SC_(0.5694058988300047405430136315685981910904e-15) }}, 
      {{ SC_(1), SC_(31.98816680908203125), SC_(0.3888079168940721087324944469578712933197e-15) }}, 
      {{ SC_(1), SC_(32.7870330810546875), SC_(0.1707586829662679381480684070037630121613e-15) }}, 
      {{ SC_(1), SC_(33.936756134033203125), SC_(0.5230089477890500292647833806674719422967e-16) }}, 
      {{ SC_(1), SC_(34.0679779052734375), SC_(0.4569720316267919392435436312475469039788e-16) }}, 
      {{ SC_(1), SC_(36.2919464111328125), SC_(0.4648256808579637348536682966321094152884e-17) }}, 
      {{ SC_(1), SC_(39.6103668212890625), SC_(0.1545435668053719402464984966443581618056e-18) }}, 
      {{ SC_(1), SC_(39.89643096923828125), SC_(0.1152823764266388444276211386495818338284e-18) }}, 
      {{ SC_(1), SC_(39.905292510986328125), SC_(0.1142405282651606532309094911197076666306e-18) }}, 
      {{ SC_(1), SC_(40.0140228271484375), SC_(0.1021986300809498211588191270716148887523e-18) }}, 
      {{ SC_(1), SC_(40.73618316650390625), SC_(0.487782450682026156951156991212514994025e-19) }}, 
      {{ SC_(1), SC_(41.75042724609375), SC_(0.1727057820230415908617717666461962953748e-19) }}, 
      {{ SC_(1), SC_(42.4564666748046875), SC_(0.8386035754034782201062683833804929446885e-20) }}, 
      {{ SC_(1), SC_(43.92153167724609375), SC_(0.1874446514992257654186347034583264392481e-20) }}, 
      {{ SC_(1), SC_(45.2895965576171875), SC_(0.4631155735799306610393016753551769399309e-21) }}, 
      {{ SC_(1), SC_(45.668792724609375), SC_(0.3143839170407425907322861671102497142403e-21) }}, 
      {{ SC_(1), SC_(45.786777496337890625), SC_(0.278690825003829419502247825145190508394e-21) }}, 
      {{ SC_(1), SC_(46.6996612548828125), SC_(0.1097142494759480902665224812198017036116e-21) }}, 
      {{ SC_(1), SC_(47.858348846435546875), SC_(0.3362168462409445527866973776887649345695e-22) }}, 
      {{ SC_(1), SC_(47.87534332275390625), SC_(0.3304362677594583967844855615677058007508e-22) }}, 
      {{ SC_(1), SC_(47.974620819091796875), SC_(0.2986001918596063601815305407205441355782e-22) }}, 
      {{ SC_(1), SC_(48.244426727294921875), SC_(0.226739399060424385006440097684052080086e-22) }}, 
      {{ SC_(1), SC_(48.384746551513671875), SC_(0.1964943928572394204174413988519401201072e-22) }}, 
      {{ SC_(1), SC_(48.443389892578125), SC_(0.1850827201970609263420459500557652587842e-22) }}, 
      {{ SC_(1), SC_(48.52964019775390625), SC_(0.1694924366999538118474174187456764816795e-22) }}, 
      {{ SC_(1), SC_(49.055484771728515625), SC_(0.9912630736365412803849736897421968989741e-23) }}, 
      {{ SC_(1), SC_(49.64406585693359375), SC_(0.5438645188377533724985296541041944657958e-23) }}, 
      {{ SC_(1), SC_(49.82306671142578125), SC_(0.453125198123893560872142720624255521908e-23) }}
   }};
<|MERGE_RESOLUTION|>--- conflicted
+++ resolved
@@ -3,11 +3,7 @@
 //  Boost Software License, Version 1.0. (See accompanying file
 //  LICENSE_1_0.txt or copy at http://www.boost.org/LICENSE_1_0.txt)
 
-<<<<<<< HEAD
-   static const boost::array<boost::array<T, 3>, 79> expint_1_data = {{
-=======
    static const boost::array<boost::array<typename table_type<T>::type, 3>, 79> expint_1_data = {{
->>>>>>> 2fdb5f55
       {{ SC_(1), SC_(0.1690093176520690576580818742513656616211e-8), SC_(19.62126651228390287899433646349668926594) }}, 
       {{ SC_(1), SC_(0.2114990849122477811761200428009033203125e-8), SC_(19.39699968832702671432639506875262488287) }}, 
       {{ SC_(1), SC_(0.7099628440698779741069301962852478027344e-8), SC_(18.18600772876256587669156181753338435097) }}, 
