// Copyright John Maddock 2009

// Use, modification and distribution are subject to the
// Boost Software License, Version 1.0.
// (See accompanying file LICENSE_1_0.txt
// or copy at http://www.boost.org/LICENSE_1_0.txt)

#include <cmath>
#include <math.h>
#include <limits.h>

#include <boost/test/test_exec_monitor.hpp> // Boost.Test
#include <boost/test/results_collector.hpp>
#include <boost/test/unit_test.hpp>
#include <boost/test/floating_point_comparison.hpp>

#include <iostream>
#include <iomanip>
   using std::cout;
   using std::endl;
   using std::setprecision;

#include <boost/array.hpp>
#include "functor.hpp"
#include "handle_test_result.hpp"
#include "table_type.hpp"

#include <boost/math/tools/config.hpp>

void expected_results()
{
   //
   // Define the max and mean errors expected for
   // various compilers and platforms.
   //
   const char* largest_type;
   largest_type = "(long\\s+)?double";

   add_expected_result(
      ".*",                          // compiler
      ".*",                          // stdlib
      ".*",                          // platform
      largest_type,                  // test type(s)
      ".*",                          // test data group
      ".*", 50, 20);                 // test function
}

template <class A>
void do_test_std_function(const A& data, const char* type_name, const char* function_name, const char* test_name, long double (*proc)(long double), const char* inv_function_name = 0, long double (*inv_proc)(long double) = 0)
{
   // warning suppression:
   (void)data;
   (void)type_name;
   (void)test_name;
   typedef typename A::value_type row_type;
   typedef typename row_type::value_type value_type;

   boost::math::tools::test_result<value_type> result;

   //
   // test against data:
   //
   result = boost::math::tools::test(
      data, 
      bind_func<value_type>(proc, 0), 
      extract_result<value_type>(1));
   handle_test_result(result, data[result.worst()], result.worst(), type_name, function_name, test_name);
   if(inv_proc)
   {
      result = boost::math::tools::test(
         data, 
         bind_func<value_type>(inv_proc, 1), 
         extract_result<value_type>(0));
      handle_test_result(result, data[result.worst()], result.worst(), type_name, inv_function_name, test_name);
   }
}


void test_spots()
{
   // Basic sanity checks.
   // Test data taken from functions.wolfram.com
   long double (*unary_proc)(long double);
   long double (*inv_unary_proc)(long double);
   //
   // COS:
   //
   boost::array<boost::array<long double, 2>, 4> cos_test_data = {{
       0, 1,
       0.125L, 0.992197667229329053149096907788250869543327304736601263468910L,
       1.125L, 0.431176516798666176551969042921689826840697850225767471037314L,
       1.75L, -0.178246055649492090382676943942631358969920851291548272886063L,
   }};
   unary_proc = std::cos;
   inv_unary_proc = std::acos;
   do_test_std_function(cos_test_data, "long double", "std::cos", "Mathematica data", unary_proc, "std::acos", inv_unary_proc);
   unary_proc = ::cosl;
   inv_unary_proc = ::acosl;
   do_test_std_function(cos_test_data, "long double", "::cosl", "Mathematica data", unary_proc, "::acosl", inv_unary_proc);
   //
   // SIN:
   //
   boost::array<boost::array<long double, 2>, 6> sin_test_data = {{
       0, 0,
       0.125L, 0.124674733385227689957442708712108467587834905641679257885515L,
       -0.125L, -0.124674733385227689957442708712108467587834905641679257885515L,
       1.125L, 0.902267594099095162918416128654829100758989018716070814389152L,
#if LDBL_MAX_EXP > DBL_MAX_EXP
       1e-500L, 1e-500L,
       1e-1500L, 1e-1500L,
<<<<<<< HEAD
=======
#else
       0, 0,
       0, 0,
#endif
>>>>>>> 2fdb5f55
   }};
   unary_proc = std::sin;
   inv_unary_proc = std::asin;
   do_test_std_function(sin_test_data, "long double", "std::sin", "Mathematica data", unary_proc, "std::asin", inv_unary_proc);
   unary_proc = ::sinl;
   inv_unary_proc = ::asinl;
   do_test_std_function(sin_test_data, "long double", "::sinl", "Mathematica data", unary_proc, "::asinl", inv_unary_proc);
   //
   // TAN:
   //
<<<<<<< HEAD
   boost::array<boost::array<long double, 2>, 7> tan_test_data = {{
=======
   boost::array<boost::array<long double, 2>, 6> tan_test_data = {{
>>>>>>> 2fdb5f55
       0, 0,
       0.125L, 0.125655136575130967792678218629774000758665763892225542668867L,
       -0.125L, -0.125655136575130967792678218629774000758665763892225542668867L,
       1.125L, 2.09257127637217900442373398123488678225994171614872057291399L,
#if LDBL_MAX_EXP > DBL_MAX_EXP
       1e-500L, 1e-500L,
       1e-1500L, 1e-1500L,
#else
       0, 0,
       0, 0,
#endif
   }};
   unary_proc = std::tan;
   inv_unary_proc = std::atan;
   do_test_std_function(tan_test_data, "long double", "std::tan", "Mathematica data", unary_proc, "std::atan", inv_unary_proc);
   unary_proc = ::tanl;
   inv_unary_proc = ::atanl;
   do_test_std_function(tan_test_data, "long double", "::tanl", "Mathematica data", unary_proc, "::atanl", inv_unary_proc);
   //
   // EXP:
   //
   boost::array<boost::array<long double, 2>, 16> exp_test_data = {{
       0, 1,
       0.125L, 1.13314845306682631682900722781179387256550313174518162591282L,
       -0.125L, 0.882496902584595402864892143229050736222004824990650741770309L,
       1.125L, 3.08021684891803124500466787877703957705899375982613074033239L,
       4.60517018598809136803598290936872841520220297725754595206666L, 100L,
       23.0258509299404568401799145468436420760110148862877297603333L, 1e10L,
       230.258509299404568401799145468436420760110148862877297603333L, 1e100L,
       -230.258509299404568401799145468436420760110148862877297603333L, 1e-100L,
       -23.0258509299404568401799145468436420760110148862877297603333L, 1e-10L,
       -4.60517018598809136803598290936872841520220297725754595206666L, 0.01L,
#if LDBL_MAX_EXP > DBL_MAX_EXP
       1151.29254649702284200899572734218210380055074431438648801666L, 1e500L,
       2302.58509299404568401799145468436420760110148862877297603333L, 1e1000L,
       11351.7445084606452222086978715939155434734303389398507718443L, 1e4930L,
       -11351.7445084606452222086978715939155434734303389398507718443L, 1e-4930L,
       -2302.58509299404568401799145468436420760110148862877297603333L, 1e-1000L,
       -1151.29254649702284200899572734218210380055074431438648801666L, 1e-500L,
#else
       0, 1,
       0, 1,
       0, 1,
       0, 1,
       0, 1,
       0, 1,
#endif
   }};
   unary_proc = std::exp;
   inv_unary_proc = std::log;
   do_test_std_function(exp_test_data, "long double", "std::exp", "Mathematica data", unary_proc, "std::log", inv_unary_proc);
   unary_proc = ::expl;
   inv_unary_proc = ::logl;
   do_test_std_function(exp_test_data, "long double", "::expl", "Mathematica data", unary_proc, "::logl", inv_unary_proc);
   //
   // SQRT:
   //
   boost::array<boost::array<long double, 2>, 8> sqrt_test_data = {{
       1, 1,
       0.125L, 0.353553390593273762200422181052424519642417968844237018294170L,
       1.125L, 1.06066017177982128660126654315727355892725390653271105488251L,
       1e10L, 1e5L,
       1e100L, 1e50L,
#if LDBL_MAX_EXP > DBL_MAX_EXP
       1e500L, 1e250L,
       1e1000L, 1e500L,
       1e4930L, 1e2465L
#else
       1, 1,
       1, 1,
       1, 1,
#endif
   }};
   unary_proc = std::sqrt;
   inv_unary_proc = 0;
   do_test_std_function(sqrt_test_data, "long double", "std::sqrt", "Mathematica data", unary_proc, "", inv_unary_proc);
   unary_proc = ::sqrtl;
   do_test_std_function(sqrt_test_data, "long double", "::sqrtl", "Mathematica data", unary_proc, "", inv_unary_proc);
}


int test_main(int, char* [])
{
   expected_results();
   std::cout << "Running tests with BOOST_MATH_NO_LONG_DOUBLE_MATH_FUNCTIONS "
#ifdef BOOST_MATH_NO_LONG_DOUBLE_MATH_FUNCTIONS
      "defined."
#else
      "not defined."
#endif
      << std::endl;
   // Basic sanity-check spot values.
   // (Parameter value, arbitrarily zero, only communicates the floating point type).
   test_spots(); // Test long double.

   return 0;
} // int test_main(int, char* [])
<|MERGE_RESOLUTION|>--- conflicted
+++ resolved
@@ -108,13 +108,10 @@
 #if LDBL_MAX_EXP > DBL_MAX_EXP
        1e-500L, 1e-500L,
        1e-1500L, 1e-1500L,
-<<<<<<< HEAD
-=======
-#else
-       0, 0,
-       0, 0,
-#endif
->>>>>>> 2fdb5f55
+#else
+       0, 0,
+       0, 0,
+#endif
    }};
    unary_proc = std::sin;
    inv_unary_proc = std::asin;
@@ -125,11 +122,7 @@
    //
    // TAN:
    //
-<<<<<<< HEAD
-   boost::array<boost::array<long double, 2>, 7> tan_test_data = {{
-=======
    boost::array<boost::array<long double, 2>, 6> tan_test_data = {{
->>>>>>> 2fdb5f55
        0, 0,
        0.125L, 0.125655136575130967792678218629774000758665763892225542668867L,
        -0.125L, -0.125655136575130967792678218629774000758665763892225542668867L,
