
# Copyright John Maddock 2005. Use, modification, and distribution are
# subject to the Boost Software License, Version 1.0. (See accompanying
# file LICENSE_1_0.txt or copy at http://www.boost.org/LICENSE_1_0.txt)

using quickbook ;

path-constant images_location : html ;
path-constant here : . ;

import modules ;

if --enable-index in  [ modules.peek : ARGV ]
{
   ECHO "Building the Math docs with automatic index generation enabled." ;
   using auto-index ;
   project : requirements
        <auto-index>on <format>pdf:<auto-index-internal>off
        <format>html:<auto-index-internal>on
        <auto-index-script>$(here)/index.idx
        <auto-index-prefix>$(here)/../../../.. 
<<<<<<< HEAD
=======
        <auto-index-verbose>on
>>>>>>> ef7f0bb9
        <quickbook-define>enable_index 
        <format>pdf:<xsl:param>index.on.type=1 ;
}
else
{
   ECHO "Building the Math docs with automatic index generation disabled.  Try building with --enable-index." ;
}

xml math : math.qbk ;
boostbook standalone
    :
        math
    :
        # Path for links to Boost:
        <xsl:param>boost.root=../../../../..
        
        # Some general style settings:
        <xsl:param>table.footnote.number.format=1
        <xsl:param>footnote.number.format=1

        # HTML options first:
        # Use graphics not text for navigation:
        <xsl:param>navig.graphics=1
        # How far down we chunk nested sections, basically all of them:
        <xsl:param>chunk.section.depth=10
        # Don't put the first section on the same page as the TOC:
        <xsl:param>chunk.first.sections=1
        # How far down sections get TOC's
        <xsl:param>toc.section.depth=10
        # Max depth in each TOC:
        <xsl:param>toc.max.depth=4
        # How far down we go with TOC's
        <xsl:param>generate.section.toc.level=10
        # Index on type:
        <xsl:param>index.on.type=1
        
        #<xsl:param>root.filename="sf_dist_and_tools"
        #<xsl:param>graphicsize.extension=1
        #<xsl:param>use.extensions=1
        
        # PDF Options:
        # TOC Generation: this is needed for FOP-0.9 and later:
        <xsl:param>fop1.extensions=0
        <format>pdf:<xsl:param>xep.extensions=1
        # TOC generation: this is needed for FOP 0.2, but must not be set to zero for FOP-0.9!
        <format>pdf:<xsl:param>fop.extensions=0
        <format>pdf:<xsl:param>fop1.extensions=0
        # No indent on body text:
        <format>pdf:<xsl:param>body.start.indent=0pt
        # Margin size:
        <format>pdf:<xsl:param>page.margin.inner=0.5in
        # Margin size:
        <format>pdf:<xsl:param>page.margin.outer=0.5in
        # Paper type = A4
        <format>pdf:<xsl:param>paper.type=A4
        # Yes, we want graphics for admonishments:
        <xsl:param>admon.graphics=1
        # Set this one for PDF generation *only*:
        # default pnd graphics are awful in PDF form,
        # better use SVG's instead:
        <format>pdf:<xsl:param>admon.graphics.extension=".svg"
        <format>pdf:<xsl:param>use.role.for.mediaobject=1 
        <format>pdf:<xsl:param>preferred.mediaobject.role=print
        <format>pdf:<xsl:param>img.src.path=$(images_location)/
        <format>pdf:<xsl:param>draft.mode="no"
        <format>pdf:<xsl:param>boost.url.prefix=http://www.boost.org/doc/libs/release/libs/math/doc/sf_and_dist/html
    ;

install pdf-install : standalone : <location>. <install-type>PDF <name>math.pdf ;



<<<<<<< HEAD
=======

>>>>>>> ef7f0bb9
<|MERGE_RESOLUTION|>--- conflicted
+++ resolved
@@ -19,10 +19,7 @@
         <format>html:<auto-index-internal>on
         <auto-index-script>$(here)/index.idx
         <auto-index-prefix>$(here)/../../../.. 
-<<<<<<< HEAD
-=======
         <auto-index-verbose>on
->>>>>>> ef7f0bb9
         <quickbook-define>enable_index 
         <format>pdf:<xsl:param>index.on.type=1 ;
 }
@@ -95,7 +92,4 @@
 
 
 
-<<<<<<< HEAD
-=======
 
->>>>>>> ef7f0bb9
