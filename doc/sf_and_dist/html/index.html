--- conflicted
+++ resolved
@@ -53,11 +53,7 @@
       Hubert Holin, Xiaogang Zhang, Bruno Lalande, Johan R&#229;de, Gautam Sewani and
       Thijs van den Berg</p></div>
 <div><div class="legalnotice">
-<<<<<<< HEAD
-<a name="id1034745"></a><p>
-=======
 <a name="id1037547"></a><p>
->>>>>>> ef7f0bb9
         Distributed under the Boost Software License, Version 1.0. (See accompanying
         file LICENSE_1_0.txt or copy at <a href="http://www.boost.org/LICENSE_1_0.txt" target="_top">http://www.boost.org/LICENSE_1_0.txt</a>)
       </p>
@@ -516,11 +512,7 @@
   </p>
 </div>
 <table xmlns:rev="http://www.cs.rpi.edu/~gregod/boost/tools/doc/revision" width="100%"><tr>
-<<<<<<< HEAD
-<td align="left"><p><small>Last revised: March 06, 2011 at 16:46:12 GMT</small></p></td>
-=======
 <td align="left"><p><small>Last revised: May 16, 2011 at 16:53:57 GMT</small></p></td>
->>>>>>> ef7f0bb9
 <td align="right"><div class="copyright-footer"></div></td>
 </tr></table>
 <hr>
