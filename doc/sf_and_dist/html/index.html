--- conflicted
+++ resolved
@@ -53,11 +53,7 @@
 </h3></div>
 </div></div>
 <div><p class="copyright">Copyright &#169; 2006-2010 John Maddock, Paul A. Bristow, Hubert Holin, Xiaogang Zhang, Bruno
-<<<<<<< HEAD
-      Lalande, Johan R&#229;de, Gautam Sewani and Thijs van den Berg</p></div>
-=======
       Lalande, Johan R&#229;de, Gautam Sewani, Thijs van den Berg and Benjamin Sobotta</p></div>
->>>>>>> 2fdb5f55
 <div><div class="legalnotice">
 <a name="math_toolkit.legal"></a><p>
         Distributed under the Boost Software License, Version 1.0. (See accompanying
@@ -545,11 +541,7 @@
   </p>
 </div>
 <table xmlns:rev="http://www.cs.rpi.edu/~gregod/boost/tools/doc/revision" width="100%"><tr>
-<<<<<<< HEAD
-<td align="left"><p><small>Last revised: January 09, 2012 at 12:12:07 GMT</small></p></td>
-=======
 <td align="left"><p><small>Last revised: April 29, 2012 at 16:45:52 GMT</small></p></td>
->>>>>>> 2fdb5f55
 <td align="right"><div class="copyright-footer"></div></td>
 </tr></table>
 <hr>
