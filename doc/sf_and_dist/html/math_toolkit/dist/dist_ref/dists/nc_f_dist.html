--- conflicted
+++ resolved
@@ -95,11 +95,7 @@
             <span class="inlinemediaobject"><img src="../../../../../graphs/nc_f_pdf.png" align="middle"></span>
           </p>
 <a name="math_toolkit.dist.dist_ref.dists.nc_f_dist.member_functions"></a><h5>
-<<<<<<< HEAD
-<a name="id1210212"></a>
-=======
 <a name="id1210821"></a>
->>>>>>> ef7f0bb9
             <a class="link" href="nc_f_dist.html#math_toolkit.dist.dist_ref.dists.nc_f_dist.member_functions">Member
             Functions</a>
           </h5>
@@ -131,11 +127,7 @@
             which this object was constructed.
           </p>
 <a name="math_toolkit.dist.dist_ref.dists.nc_f_dist.non_member_accessors"></a><h5>
-<<<<<<< HEAD
-<a name="id1210445"></a>
-=======
 <a name="id1211007"></a>
->>>>>>> ef7f0bb9
             <a class="link" href="nc_f_dist.html#math_toolkit.dist.dist_ref.dists.nc_f_dist.non_member_accessors">Non-member
             Accessors</a>
           </h5>
@@ -155,11 +147,7 @@
             The domain of the random variable is [0, +&#8734;].
           </p>
 <a name="math_toolkit.dist.dist_ref.dists.nc_f_dist.accuracy"></a><h5>
-<<<<<<< HEAD
-<a name="id1210545"></a>
-=======
 <a name="id1211107"></a>
->>>>>>> ef7f0bb9
             <a class="link" href="nc_f_dist.html#math_toolkit.dist.dist_ref.dists.nc_f_dist.accuracy">Accuracy</a>
           </h5>
 <p>
@@ -167,11 +155,7 @@
             Beta Distribution</a>: refer to that distribution for accuracy data.
           </p>
 <a name="math_toolkit.dist.dist_ref.dists.nc_f_dist.tests"></a><h5>
-<<<<<<< HEAD
-<a name="id1210568"></a>
-=======
 <a name="id1211130"></a>
->>>>>>> ef7f0bb9
             <a class="link" href="nc_f_dist.html#math_toolkit.dist.dist_ref.dists.nc_f_dist.tests">Tests</a>
           </h5>
 <p>
@@ -180,11 +164,7 @@
             Math library statistical package</a> and its pbeta and dbeta functions.
           </p>
 <a name="math_toolkit.dist.dist_ref.dists.nc_f_dist.implementation"></a><h5>
-<<<<<<< HEAD
-<a name="id1210592"></a>
-=======
 <a name="id1211154"></a>
->>>>>>> ef7f0bb9
             <a class="link" href="nc_f_dist.html#math_toolkit.dist.dist_ref.dists.nc_f_dist.implementation">Implementation</a>
           </h5>
 <p>
