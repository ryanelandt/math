--- conflicted
+++ resolved
@@ -198,11 +198,7 @@
             <span class="inlinemediaobject"><img src="../../../../../graphs/inverse_chi_squared_cdf.png" align="middle"></span>
           </p>
 <a name="math_toolkit.dist.dist_ref.dists.inverse_chi_squared_dist.member_functions"></a><h5>
-<<<<<<< HEAD
-<a name="id1187266"></a>
-=======
 <a name="id1190159"></a>
->>>>>>> ef7f0bb9
             <a class="link" href="inverse_chi_squared_dist.html#math_toolkit.dist.dist_ref.dists.inverse_chi_squared_dist.member_functions">Member
             Functions</a>
           </h5>
@@ -229,11 +225,7 @@
             Returns the scale &#958; parameter of this distribution.
           </p>
 <a name="math_toolkit.dist.dist_ref.dists.inverse_chi_squared_dist.non_member_accessors"></a><h5>
-<<<<<<< HEAD
-<a name="id1187439"></a>
-=======
 <a name="id1190332"></a>
->>>>>>> ef7f0bb9
             <a class="link" href="inverse_chi_squared_dist.html#math_toolkit.dist.dist_ref.dists.inverse_chi_squared_dist.non_member_accessors">Non-member
             Accessors</a>
           </h5>
@@ -263,11 +255,7 @@
             </p></td></tr>
 </table></div>
 <a name="math_toolkit.dist.dist_ref.dists.inverse_chi_squared_dist.accuracy"></a><h5>
-<<<<<<< HEAD
-<a name="id1187543"></a>
-=======
 <a name="id1190437"></a>
->>>>>>> ef7f0bb9
             <a class="link" href="inverse_chi_squared_dist.html#math_toolkit.dist.dist_ref.dists.inverse_chi_squared_dist.accuracy">Accuracy</a>
           </h5>
 <p>
@@ -283,11 +271,7 @@
             iteration is involved, as for the estimation of degrees of freedom.
           </p>
 <a name="math_toolkit.dist.dist_ref.dists.inverse_chi_squared_dist.implementation"></a><h5>
-<<<<<<< HEAD
-<a name="id1187584"></a>
-=======
 <a name="id1190477"></a>
->>>>>>> ef7f0bb9
             <a class="link" href="inverse_chi_squared_dist.html#math_toolkit.dist.dist_ref.dists.inverse_chi_squared_dist.implementation">Implementation</a>
           </h5>
 <p>
@@ -468,11 +452,7 @@
 </tbody>
 </table></div>
 <a name="math_toolkit.dist.dist_ref.dists.inverse_chi_squared_dist.references"></a><h5>
-<<<<<<< HEAD
-<a name="id1187910"></a>
-=======
 <a name="id1190804"></a>
->>>>>>> ef7f0bb9
             <a class="link" href="inverse_chi_squared_dist.html#math_toolkit.dist.dist_ref.dists.inverse_chi_squared_dist.references">References</a>
           </h5>
 <div class="orderedlist"><ol type="1">
