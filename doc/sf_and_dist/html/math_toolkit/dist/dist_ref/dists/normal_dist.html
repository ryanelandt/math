--- conflicted
+++ resolved
@@ -79,11 +79,7 @@
             <span class="inlinemediaobject"><img src="../../../../../graphs/normal_pdf.png" align="middle"></span>
           </p>
 <a name="math_toolkit.dist.dist_ref.dists.normal_dist.member_functions"></a><h5>
-<<<<<<< HEAD
-<a name="id1212646"></a>
-=======
 <a name="id1213359"></a>
->>>>>>> ef7f0bb9
             <a class="link" href="normal_dist.html#math_toolkit.dist.dist_ref.dists.normal_dist.member_functions">Member
             Functions</a>
           </h5>
@@ -113,11 +109,7 @@
             be used generically).
           </p>
 <a name="math_toolkit.dist.dist_ref.dists.normal_dist.non_member_accessors"></a><h5>
-<<<<<<< HEAD
-<a name="id1212843"></a>
-=======
 <a name="id1213556"></a>
->>>>>>> ef7f0bb9
             <a class="link" href="normal_dist.html#math_toolkit.dist.dist_ref.dists.normal_dist.non_member_accessors">Non-member
             Accessors</a>
           </h5>
@@ -139,11 +131,7 @@
             and complement cdf -&#8734; = 1 and +&#8734; = 0, if RealType permits.
           </p>
 <a name="math_toolkit.dist.dist_ref.dists.normal_dist.accuracy"></a><h5>
-<<<<<<< HEAD
-<a name="id1212940"></a>
-=======
 <a name="id1213653"></a>
->>>>>>> ef7f0bb9
             <a class="link" href="normal_dist.html#math_toolkit.dist.dist_ref.dists.normal_dist.accuracy">Accuracy</a>
           </h5>
 <p>
@@ -151,11 +139,7 @@
             function</a>, and as such should have very low error rates.
           </p>
 <a name="math_toolkit.dist.dist_ref.dists.normal_dist.implementation"></a><h5>
-<<<<<<< HEAD
-<a name="id1212964"></a>
-=======
 <a name="id1213677"></a>
->>>>>>> ef7f0bb9
             <a class="link" href="normal_dist.html#math_toolkit.dist.dist_ref.dists.normal_dist.implementation">Implementation</a>
           </h5>
 <p>
