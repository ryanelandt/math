--- conflicted
+++ resolved
@@ -138,11 +138,7 @@
 Normal distribution with mean = 1.09023 has fraction &gt; -2, p = 0.999
 </pre>
 <a name="math_toolkit.dist.stat_tut.weg.find_eg.find_location_eg.controlling_error_handling_from_find_location"></a><h5>
-<<<<<<< HEAD
-<a name="id1139301"></a>
-=======
 <a name="id1141850"></a>
->>>>>>> ef7f0bb9
               <a class="link" href="find_location_eg.html#math_toolkit.dist.stat_tut.weg.find_eg.find_location_eg.controlling_error_handling_from_find_location">Controlling
               Error Handling from find_location</a>
             </h5>
