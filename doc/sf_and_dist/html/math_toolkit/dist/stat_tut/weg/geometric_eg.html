--- conflicted
+++ resolved
@@ -94,11 +94,7 @@
             error message instead of an abrupt (and silent) program abort.
           </p>
 <a name="math_toolkit.dist.stat_tut.weg.geometric_eg.throwing_a_dice"></a><h6>
-<<<<<<< HEAD
-<a name="id1106522"></a>
-=======
 <a name="id1108716"></a>
->>>>>>> ef7f0bb9
             <a class="link" href="geometric_eg.html#math_toolkit.dist.stat_tut.weg.geometric_eg.throwing_a_dice">Throwing
             a dice</a>
           </h6>
@@ -292,11 +288,7 @@
             replicated in C++ if desired.
           </p>
 <a name="math_toolkit.dist.stat_tut.weg.geometric_eg.surveying_customers_to_find_one_with_a_faulty_product"></a><h6>
-<<<<<<< HEAD
-<a name="id1109535"></a>
-=======
 <a name="id1110596"></a>
->>>>>>> ef7f0bb9
             <a class="link" href="geometric_eg.html#math_toolkit.dist.stat_tut.weg.geometric_eg.surveying_customers_to_find_one_with_a_faulty_product">Surveying
             customers to find one with a faulty product</a>
           </h6>
@@ -341,11 +333,7 @@
 <p>
           </p>
 <a name="math_toolkit.dist.stat_tut.weg.geometric_eg.basket_ball_shooters"></a><h6>
-<<<<<<< HEAD
-<a name="id1110084"></a>
-=======
 <a name="id1111144"></a>
->>>>>>> ef7f0bb9
             <a class="link" href="geometric_eg.html#math_toolkit.dist.stat_tut.weg.geometric_eg.basket_ball_shooters">Basket
             Ball Shooters</a>
           </h6>
@@ -405,11 +393,7 @@
             the best shooters, compared to the 0.03 of the mediocre.
           </p>
 <a name="math_toolkit.dist.stat_tut.weg.geometric_eg.estimating_failures"></a><h6>
-<<<<<<< HEAD
-<a name="id1110479"></a>
-=======
 <a name="id1111539"></a>
->>>>>>> ef7f0bb9
             <a class="link" href="geometric_eg.html#math_toolkit.dist.stat_tut.weg.geometric_eg.estimating_failures">Estimating
             failures</a>
           </h6>
