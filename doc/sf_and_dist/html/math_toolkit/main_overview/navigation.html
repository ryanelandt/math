--- conflicted
+++ resolved
@@ -27,11 +27,7 @@
 <a name="math_toolkit.main_overview.navigation"></a><a class="link" href="navigation.html" title="Navigation">Navigation</a>
 </h3></div></div></div>
 <p>
-<<<<<<< HEAD
-        <a class="indexterm" name="id818524"></a>
-=======
         <a class="indexterm" name="id912899"></a>
->>>>>>> a286b008
       </p>
 <p>
         Boost.Math documentation is provided in both HTML and PDF formats.
