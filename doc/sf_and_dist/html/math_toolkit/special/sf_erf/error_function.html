<html>
<head>
<meta http-equiv="Content-Type" content="text/html; charset=US-ASCII">
<title>Error Functions</title>
<link rel="stylesheet" href="../../../../../../../../doc/src/boostbook.css" type="text/css">
<meta name="generator" content="DocBook XSL Stylesheets V1.74.0">
<link rel="home" href="../../../index.html" title="Math Toolkit">
<link rel="up" href="../sf_erf.html" title="Error Functions">
<link rel="prev" href="../sf_erf.html" title="Error Functions">
<link rel="next" href="error_inv.html" title="Error Function Inverses">
</head>
<body bgcolor="white" text="black" link="#0000FF" vlink="#840084" alink="#0000FF">
<table cellpadding="2" width="100%"><tr>
<td valign="top"><img alt="Boost C++ Libraries" width="277" height="86" src="../../../../../../../../boost.png"></td>
<td align="center"><a href="../../../../../../../../index.html">Home</a></td>
<td align="center"><a href="../../../../../../../../libs/libraries.htm">Libraries</a></td>
<td align="center"><a href="http://www.boost.org/users/people.html">People</a></td>
<td align="center"><a href="http://www.boost.org/users/faq.html">FAQ</a></td>
<td align="center"><a href="../../../../../../../../more/index.htm">More</a></td>
</tr></table>
<hr>
<div class="spirit-nav">
<a accesskey="p" href="../sf_erf.html"><img src="../../../../../../../../doc/src/images/prev.png" alt="Prev"></a><a accesskey="u" href="../sf_erf.html"><img src="../../../../../../../../doc/src/images/up.png" alt="Up"></a><a accesskey="h" href="../../../index.html"><img src="../../../../../../../../doc/src/images/home.png" alt="Home"></a><a accesskey="n" href="error_inv.html"><img src="../../../../../../../../doc/src/images/next.png" alt="Next"></a>
</div>
<div class="section" lang="en">
<div class="titlepage"><div><div><h4 class="title">
<a name="math_toolkit.special.sf_erf.error_function"></a><a class="link" href="error_function.html" title="Error Functions">Error Functions</a>
</h4></div></div></div>
<a name="math_toolkit.special.sf_erf.error_function.synopsis"></a><h5>
<<<<<<< HEAD
<a name="id1266081"></a>
=======
<a name="id1268586"></a>
>>>>>>> ef7f0bb9
          <a class="link" href="error_function.html#math_toolkit.special.sf_erf.error_function.synopsis">Synopsis</a>
        </h5>
<p>
          
</p>
<pre class="programlisting"><span class="preprocessor">#include</span> <span class="special">&lt;</span><span class="identifier">boost</span><span class="special">/</span><span class="identifier">math</span><span class="special">/</span><span class="identifier">special_functions</span><span class="special">/</span><span class="identifier">erf</span><span class="special">.</span><span class="identifier">hpp</span><span class="special">&gt;</span>
</pre>
<p>
        </p>
<pre class="programlisting"><span class="keyword">namespace</span> <span class="identifier">boost</span><span class="special">{</span> <span class="keyword">namespace</span> <span class="identifier">math</span><span class="special">{</span>

<span class="keyword">template</span> <span class="special">&lt;</span><span class="keyword">class</span> <span class="identifier">T</span><span class="special">&gt;</span>
<a class="link" href="../../main_overview/result_type.html" title="Calculation of the Type of the Result"><span class="emphasis"><em>calculated-result-type</em></span></a> <span class="identifier">erf</span><span class="special">(</span><span class="identifier">T</span> <span class="identifier">z</span><span class="special">);</span>

<span class="keyword">template</span> <span class="special">&lt;</span><span class="keyword">class</span> <span class="identifier">T</span><span class="special">,</span> <span class="keyword">class</span> <a class="link" href="../../policy.html" title="Policies">Policy</a><span class="special">&gt;</span>
<a class="link" href="../../main_overview/result_type.html" title="Calculation of the Type of the Result"><span class="emphasis"><em>calculated-result-type</em></span></a> <span class="identifier">erf</span><span class="special">(</span><span class="identifier">T</span> <span class="identifier">z</span><span class="special">,</span> <span class="keyword">const</span> <a class="link" href="../../policy.html" title="Policies">Policy</a><span class="special">&amp;);</span>

<span class="keyword">template</span> <span class="special">&lt;</span><span class="keyword">class</span> <span class="identifier">T</span><span class="special">&gt;</span>
<a class="link" href="../../main_overview/result_type.html" title="Calculation of the Type of the Result"><span class="emphasis"><em>calculated-result-type</em></span></a> <span class="identifier">erfc</span><span class="special">(</span><span class="identifier">T</span> <span class="identifier">z</span><span class="special">);</span>

<span class="keyword">template</span> <span class="special">&lt;</span><span class="keyword">class</span> <span class="identifier">T</span><span class="special">,</span> <span class="keyword">class</span> <a class="link" href="../../policy.html" title="Policies">Policy</a><span class="special">&gt;</span>
<a class="link" href="../../main_overview/result_type.html" title="Calculation of the Type of the Result"><span class="emphasis"><em>calculated-result-type</em></span></a> <span class="identifier">erfc</span><span class="special">(</span><span class="identifier">T</span> <span class="identifier">z</span><span class="special">,</span> <span class="keyword">const</span> <a class="link" href="../../policy.html" title="Policies">Policy</a><span class="special">&amp;);</span>

<span class="special">}}</span> <span class="comment">// namespaces
</span></pre>
<p>
          The return type of these functions is computed using the <a class="link" href="../../main_overview/result_type.html" title="Calculation of the Type of the Result"><span class="emphasis"><em>result
          type calculation rules</em></span></a>: the return type is <code class="computeroutput"><span class="keyword">double</span></code> if T is an integer type, and T otherwise.
        </p>
<p>
          The final <a class="link" href="../../policy.html" title="Policies">Policy</a> argument is
          optional and can be used to control the behaviour of the function: how
          it handles errors, what level of precision to use etc. Refer to the <a class="link" href="../../policy.html" title="Policies">policy documentation for more details</a>.
        </p>
<a name="math_toolkit.special.sf_erf.error_function.description"></a><h5>
<<<<<<< HEAD
<a name="id1266460"></a>
=======
<a name="id1268965"></a>
>>>>>>> ef7f0bb9
          <a class="link" href="error_function.html#math_toolkit.special.sf_erf.error_function.description">Description</a>
        </h5>
<pre class="programlisting"><span class="keyword">template</span> <span class="special">&lt;</span><span class="keyword">class</span> <span class="identifier">T</span><span class="special">&gt;</span>
<a class="link" href="../../main_overview/result_type.html" title="Calculation of the Type of the Result"><span class="emphasis"><em>calculated-result-type</em></span></a> <span class="identifier">erf</span><span class="special">(</span><span class="identifier">T</span> <span class="identifier">z</span><span class="special">);</span>

<span class="keyword">template</span> <span class="special">&lt;</span><span class="keyword">class</span> <span class="identifier">T</span><span class="special">,</span> <span class="keyword">class</span> <a class="link" href="../../policy.html" title="Policies">Policy</a><span class="special">&gt;</span>
<a class="link" href="../../main_overview/result_type.html" title="Calculation of the Type of the Result"><span class="emphasis"><em>calculated-result-type</em></span></a> <span class="identifier">erf</span><span class="special">(</span><span class="identifier">T</span> <span class="identifier">z</span><span class="special">,</span> <span class="keyword">const</span> <a class="link" href="../../policy.html" title="Policies">Policy</a><span class="special">&amp;);</span>
</pre>
<p>
          Returns the <a href="http://en.wikipedia.org/wiki/Error_function" target="_top">error
          function</a> <a href="http://functions.wolfram.com/GammaBetaErf/Erf/" target="_top">erf</a>
          of z:
        </p>
<p>
          <span class="inlinemediaobject"><img src="../../../../equations/erf1.png"></span>
        </p>
<p>
          <span class="inlinemediaobject"><img src="../../../../graphs/erf.png" align="middle"></span>
        </p>
<pre class="programlisting"><span class="keyword">template</span> <span class="special">&lt;</span><span class="keyword">class</span> <span class="identifier">T</span><span class="special">&gt;</span>
<a class="link" href="../../main_overview/result_type.html" title="Calculation of the Type of the Result"><span class="emphasis"><em>calculated-result-type</em></span></a> <span class="identifier">erfc</span><span class="special">(</span><span class="identifier">T</span> <span class="identifier">z</span><span class="special">);</span>

<span class="keyword">template</span> <span class="special">&lt;</span><span class="keyword">class</span> <span class="identifier">T</span><span class="special">,</span> <span class="keyword">class</span> <a class="link" href="../../policy.html" title="Policies">Policy</a><span class="special">&gt;</span>
<a class="link" href="../../main_overview/result_type.html" title="Calculation of the Type of the Result"><span class="emphasis"><em>calculated-result-type</em></span></a> <span class="identifier">erfc</span><span class="special">(</span><span class="identifier">T</span> <span class="identifier">z</span><span class="special">,</span> <span class="keyword">const</span> <a class="link" href="../../policy.html" title="Policies">Policy</a><span class="special">&amp;);</span>
</pre>
<p>
          Returns the complement of the <a href="http://functions.wolfram.com/GammaBetaErf/Erfc/" target="_top">error
          function</a> of z:
        </p>
<p>
          <span class="inlinemediaobject"><img src="../../../../equations/erf2.png"></span>
        </p>
<p>
          <span class="inlinemediaobject"><img src="../../../../graphs/erfc.png" align="middle"></span>
        </p>
<a name="math_toolkit.special.sf_erf.error_function.accuracy"></a><h5>
<<<<<<< HEAD
<a name="id1268168"></a>
=======
<a name="id1270809"></a>
>>>>>>> ef7f0bb9
          <a class="link" href="error_function.html#math_toolkit.special.sf_erf.error_function.accuracy">Accuracy</a>
        </h5>
<p>
          The following table shows the peak errors (in units of epsilon) found on
          various platforms with various floating point types, along with comparisons
          to the <a href="http://www.gnu.org/software/gsl/" target="_top">GSL-1.9</a>,
          <a href="http://www.gnu.org/software/libc/" target="_top">GNU C Lib</a>, <a href="http://docs.hp.com/en/B9106-90010/index.html" target="_top">HP-UX C Library</a>
          and <a href="http://www.netlib.org/cephes/" target="_top">Cephes</a> libraries.
          Unless otherwise specified any floating point type that is narrower than
          the one shown will have <a class="link" href="../../backgrounders/relative_error.html#zero_error">effectively zero error</a>.
        </p>
<div class="table">
<a name="math_toolkit.special.sf_erf.error_function.errors_in_the_function_erf_z_"></a><p class="title"><b>Table&#160;30.&#160;Errors In the Function erf(z)</b></p>
<div class="table-contents"><table class="table" summary="Errors In the Function erf(z)">
<colgroup>
<col>
<col>
<col>
<col>
<col>
</colgroup>
<thead><tr>
<th>
                  <p>
                    Significand Size
                  </p>
                </th>
<th>
                  <p>
                    Platform and Compiler
                  </p>
                </th>
<th>
                  <p>
                    z &lt; 0.5
                  </p>
                </th>
<th>
                  <p>
                    0.5 &lt; z &lt; 8
                  </p>
                </th>
<th>
                  <p>
                    z &gt; 8
                  </p>
                </th>
</tr></thead>
<tbody>
<tr>
<td>
                  <p>
                    53
                  </p>
                </td>
<td>
                  <p>
                    Win32, Visual C++ 8
                  </p>
                </td>
<td>
                  <p>
                    Peak=0 Mean=0
                  </p>
                  <p>
                    GSL Peak=2.0 Mean=0.3
                  </p>
                  <p>
                    <a href="http://www.netlib.org/cephes/" target="_top">Cephes</a> Peak=1.1
                    Mean=0.7
                  </p>
                </td>
<td>
                  <p>
                    Peak=0.9 Mean=0.09
                  </p>
                  <p>
                    GSL Peak=2.3 Mean=0.3
                  </p>
                  <p>
                    <a href="http://www.netlib.org/cephes/" target="_top">Cephes</a> Peak=1.3
                    Mean=0.2
                  </p>
                </td>
<td>
                  <p>
                    Peak=0 Mean=0
                  </p>
                  <p>
                    GSL Peak=0 Mean=0
                  </p>
                  <p>
                    <a href="http://www.netlib.org/cephes/" target="_top">Cephes</a> Peak=0
                    Mean=0
                  </p>
                </td>
</tr>
<tr>
<td>
                  <p>
                    64
                  </p>
                </td>
<td>
                  <p>
                    RedHat Linux IA32, gcc-3.3
                  </p>
                </td>
<td>
                  <p>
                    Peak=0.7 Mean=0.07
                  </p>
                  <p>
                    <a href="http://www.gnu.org/software/libc/" target="_top">GNU C Lib</a>
                    Peak=0.9 Mean=0.2
                  </p>
                </td>
<td>
                  <p>
                    Peak=0.9 Mean=0.2
                  </p>
                  <p>
                    <a href="http://www.gnu.org/software/libc/" target="_top">GNU C Lib</a>
                    Peak=0.9 Mean=0.07
                  </p>
                </td>
<td>
                  <p>
                    Peak=0 Mean=0
                  </p>
                  <p>
                    <a href="http://www.gnu.org/software/libc/" target="_top">GNU C Lib</a>
                    Peak=0 Mean=0
                  </p>
                </td>
</tr>
<tr>
<td>
                  <p>
                    64
                  </p>
                </td>
<td>
                  <p>
                    Redhat Linux IA64, gcc-3.4.4
                  </p>
                </td>
<td>
                  <p>
                    Peak=0.7 Mean=0.07
                  </p>
                  <p>
                    <a href="http://www.gnu.org/software/libc/" target="_top">GNU C Lib</a>
                    Peak=0 Mean=0
                  </p>
                </td>
<td>
                  <p>
                    Peak=0.9 Mean=0.1
                  </p>
                  <p>
                    <a href="http://www.gnu.org/software/libc/" target="_top">GNU C Lib</a>
                    Peak=0.5 Mean=0.03
                  </p>
                </td>
<td>
                  <p>
                    Peak=0 Mean=0
                  </p>
                  <p>
                    <a href="http://www.gnu.org/software/libc/" target="_top">GNU C Lib</a>
                    Peak=0 Mean=0
                  </p>
                </td>
</tr>
<tr>
<td>
                  <p>
                    113
                  </p>
                </td>
<td>
                  <p>
                    HPUX IA64, aCC A.06.06
                  </p>
                </td>
<td>
                  <p>
                    Peak=0.8 Mean=0.1
                  </p>
                  <p>
                    <a href="http://docs.hp.com/en/B9106-90010/index.html" target="_top">HP-UX
                    C Library</a> Lib Peak=0.9 Mean=0.2
                  </p>
                </td>
<td>
                  <p>
                    Peak=0.9 Mean=0.1
                  </p>
                  <p>
                    <a href="http://docs.hp.com/en/B9106-90010/index.html" target="_top">HP-UX
                    C Library</a> Lib Peak=0.5 Mean=0.02
                  </p>
                </td>
<td>
                  <p>
                    Peak=0 Mean=0
                  </p>
                  <p>
                    <a href="http://docs.hp.com/en/B9106-90010/index.html" target="_top">HP-UX
                    C Library</a> Lib Peak=0 Mean=0
                  </p>
                </td>
</tr>
</tbody>
</table></div>
</div>
<br class="table-break"><div class="table">
<a name="math_toolkit.special.sf_erf.error_function.errors_in_the_function_erfc_z_"></a><p class="title"><b>Table&#160;31.&#160;Errors In the Function erfc(z)</b></p>
<div class="table-contents"><table class="table" summary="Errors In the Function erfc(z)">
<colgroup>
<col>
<col>
<col>
<col>
<col>
</colgroup>
<thead><tr>
<th>
                  <p>
                    Significand Size
                  </p>
                </th>
<th>
                  <p>
                    Platform and Compiler
                  </p>
                </th>
<th>
                  <p>
                    z &lt; 0.5
                  </p>
                </th>
<th>
                  <p>
                    0.5 &lt; z &lt; 8
                  </p>
                </th>
<th>
                  <p>
                    z &gt; 8
                  </p>
                </th>
</tr></thead>
<tbody>
<tr>
<td>
                  <p>
                    53
                  </p>
                </td>
<td>
                  <p>
                    Win32, Visual C++ 8
                  </p>
                </td>
<td>
                  <p>
                    Peak=0.7 Mean=0.06
                  </p>
                  <p>
                    GSL Peak=1.0 Mean=0.4
                  </p>
                  <p>
                    <a href="http://www.netlib.org/cephes/" target="_top">Cephes</a> Peak=0.7
                    Mean=0.06
                  </p>
                </td>
<td>
                  <p>
                    Peak=0.99 Mean=0.3
                  </p>
                  <p>
                    GSL Peak=2.6 Mean=0.6
                  </p>
                  <p>
                    <a href="http://www.netlib.org/cephes/" target="_top">Cephes</a> Peak=3.6
                    Mean=0.7
                  </p>
                </td>
<td>
                  <p>
                    Peak=1.0 Mean=0.2
                  </p>
                  <p>
                    GSL Peak=3.9 Mean=0.4
                  </p>
                  <p>
                    <a href="http://www.netlib.org/cephes/" target="_top">Cephes</a> Peak=2.7
                    Mean=0.4
                  </p>
                </td>
</tr>
<tr>
<td>
                  <p>
                    64
                  </p>
                </td>
<td>
                  <p>
                    RedHat Linux IA32, gcc-3.3
                  </p>
                </td>
<td>
                  <p>
                    Peak=0 Mean=0
                  </p>
                  <p>
                    <a href="http://www.gnu.org/software/libc/" target="_top">GNU C Lib</a>
                    Peak=0 Mean=0
                  </p>
                </td>
<td>
                  <p>
                    Peak=1.4 Mean=0.3
                  </p>
                  <p>
                    <a href="http://www.gnu.org/software/libc/" target="_top">GNU C Lib</a>
                    Peak=1.3 Mean=0.3
                  </p>
                </td>
<td>
                  <p>
                    Peak=1.6 Mean=0.4
                  </p>
                  <p>
                    <a href="http://www.gnu.org/software/libc/" target="_top">GNU C Lib</a>
                    Peak=1.3 Mean=0.4
                  </p>
                </td>
</tr>
<tr>
<td>
                  <p>
                    64
                  </p>
                </td>
<td>
                  <p>
                    Redhat Linux IA64, gcc-3.4.4
                  </p>
                </td>
<td>
                  <p>
                    Peak=0 Mean=0
                  </p>
                  <p>
                    <a href="http://www.gnu.org/software/libc/" target="_top">GNU C Lib</a>
                    Peak=0 Mean=0
                  </p>
                </td>
<td>
                  <p>
                    Peak=1.4 Mean=0.3
                  </p>
                  <p>
                    <a href="http://www.gnu.org/software/libc/" target="_top">GNU C Lib</a>
                    Peak=0 Mean=0
                  </p>
                </td>
<td>
                  <p>
                    Peak=1.5 Mean=0.4
                  </p>
                  <p>
                    <a href="http://www.gnu.org/software/libc/" target="_top">GNU C Lib</a>
                    Peak=0 Mean=0
                  </p>
                </td>
</tr>
<tr>
<td>
                  <p>
                    113
                  </p>
                </td>
<td>
                  <p>
                    HPUX IA64, aCC A.06.06
                  </p>
                </td>
<td>
                  <p>
                    Peak=0 Mean=0
                  </p>
                  <p>
                    <a href="http://docs.hp.com/en/B9106-90010/index.html" target="_top">HP-UX
                    C Library</a> Peak=0 Mean=0
                  </p>
                </td>
<td>
                  <p>
                    Peak=1.5 Mean=0.3
                  </p>
                  <p>
                    <a href="http://docs.hp.com/en/B9106-90010/index.html" target="_top">HP-UX
                    C Library</a> Peak=0.9 Mean=0.08
                  </p>
                </td>
<td>
                  <p>
                    Peak=1.6 Mean=0.4
                  </p>
                  <p>
                    <a href="http://docs.hp.com/en/B9106-90010/index.html" target="_top">HP-UX
                    C Library</a> Peak=0.9 Mean=0.1
                  </p>
                </td>
</tr>
</tbody>
</table></div>
</div>
<br class="table-break"><a name="math_toolkit.special.sf_erf.error_function.testing"></a><h5>
<<<<<<< HEAD
<a name="id1268871"></a>
=======
<a name="id1271512"></a>
>>>>>>> ef7f0bb9
          <a class="link" href="error_function.html#math_toolkit.special.sf_erf.error_function.testing">Testing</a>
        </h5>
<p>
          The tests for these functions come in two parts: basic sanity checks use
          spot values calculated using <a href="http://functions.wolfram.com/webMathematica/FunctionEvaluation.jsp?name=Erf" target="_top">Mathworld's
          online evaluator</a>, while accuracy checks use high-precision test
          values calculated at 1000-bit precision with <a href="http://shoup.net/ntl/doc/RR.txt" target="_top">NTL::RR</a>
          and this implementation. Note that the generic and type-specific versions
          of these functions use differing implementations internally, so this gives
          us reasonably independent test data. Using our test data to test other
          "known good" implementations also provides an additional sanity
          check.
        </p>
<a name="math_toolkit.special.sf_erf.error_function.implementation"></a><h5>
<<<<<<< HEAD
<a name="id1268900"></a>
=======
<a name="id1271541"></a>
>>>>>>> ef7f0bb9
          <a class="link" href="error_function.html#math_toolkit.special.sf_erf.error_function.implementation">Implementation</a>
        </h5>
<p>
          All versions of these functions first use the usual reflection formulas
          to make their arguments positive:
        </p>
<pre class="programlisting"><span class="identifier">erf</span><span class="special">(-</span><span class="identifier">z</span><span class="special">)</span> <span class="special">=</span> <span class="number">1</span> <span class="special">-</span> <span class="identifier">erf</span><span class="special">(</span><span class="identifier">z</span><span class="special">);</span>

<span class="identifier">erfc</span><span class="special">(-</span><span class="identifier">z</span><span class="special">)</span> <span class="special">=</span> <span class="number">2</span> <span class="special">-</span> <span class="identifier">erfc</span><span class="special">(</span><span class="identifier">z</span><span class="special">);</span>  <span class="comment">// preferred when -z &lt; -0.5
</span>
<span class="identifier">erfc</span><span class="special">(-</span><span class="identifier">z</span><span class="special">)</span> <span class="special">=</span> <span class="number">1</span> <span class="special">+</span> <span class="identifier">erf</span><span class="special">(</span><span class="identifier">z</span><span class="special">);</span>   <span class="comment">// preferred when -0.5 &lt;= -z &lt; 0
</span></pre>
<p>
          The generic versions of these functions are implemented in terms of the
          incomplete gamma function.
        </p>
<p>
          When the significand (mantissa) size is recognised (currently for 53, 64
          and 113-bit reals, plus single-precision 24-bit handled via promotion to
          double) then a series of rational approximations <a class="link" href="../../backgrounders/implementation.html#math_toolkit.backgrounders.implementation.rational_approximations_used">devised
          by JM</a> are used.
        </p>
<p>
          For <code class="computeroutput"><span class="identifier">z</span> <span class="special">&lt;=</span>
          <span class="number">0.5</span></code> then a rational approximation
          to erf is used, based on the observation that erf is an odd function and
          therefore erf is calculated using:
        </p>
<pre class="programlisting"><span class="identifier">erf</span><span class="special">(</span><span class="identifier">z</span><span class="special">)</span> <span class="special">=</span> <span class="identifier">z</span> <span class="special">*</span> <span class="special">(</span><span class="identifier">C</span> <span class="special">+</span> <span class="identifier">R</span><span class="special">(</span><span class="identifier">z</span><span class="special">*</span><span class="identifier">z</span><span class="special">));</span>
</pre>
<p>
          where the rational approximation R(z*z) is optimised for absolute error:
          as long as its absolute error is small enough compared to the constant
          C, then any round-off error incurred during the computation of R(z*z) will
          effectively disappear from the result. As a result the error for erf and
          erfc in this region is very low: the last bit is incorrect in only a very
          small number of cases.
        </p>
<p>
          For <code class="computeroutput"><span class="identifier">z</span> <span class="special">&gt;</span>
          <span class="number">0.5</span></code> we observe that over a small
          interval [a, b) then:
        </p>
<pre class="programlisting"><span class="identifier">erfc</span><span class="special">(</span><span class="identifier">z</span><span class="special">)</span> <span class="special">*</span> <span class="identifier">exp</span><span class="special">(</span><span class="identifier">z</span><span class="special">*</span><span class="identifier">z</span><span class="special">)</span> <span class="special">*</span> <span class="identifier">z</span> <span class="special">~</span> <span class="identifier">c</span>
</pre>
<p>
          for some constant c.
        </p>
<p>
          Therefore for <code class="computeroutput"><span class="identifier">z</span> <span class="special">&gt;</span>
          <span class="number">0.5</span></code> we calculate erfc using:
        </p>
<pre class="programlisting"><span class="identifier">erfc</span><span class="special">(</span><span class="identifier">z</span><span class="special">)</span> <span class="special">=</span> <span class="identifier">exp</span><span class="special">(-</span><span class="identifier">z</span><span class="special">*</span><span class="identifier">z</span><span class="special">)</span> <span class="special">*</span> <span class="special">(</span><span class="identifier">C</span> <span class="special">+</span> <span class="identifier">R</span><span class="special">(</span><span class="identifier">z</span> <span class="special">-</span> <span class="identifier">B</span><span class="special">))</span> <span class="special">/</span> <span class="identifier">z</span><span class="special">;</span>
</pre>
<p>
          Again R(z - B) is optimised for absolute error, and the constant <code class="computeroutput"><span class="identifier">C</span></code> is the average of <code class="computeroutput"><span class="identifier">erfc</span><span class="special">(</span><span class="identifier">z</span><span class="special">)</span>
          <span class="special">*</span> <span class="identifier">exp</span><span class="special">(</span><span class="identifier">z</span><span class="special">*</span><span class="identifier">z</span><span class="special">)</span> <span class="special">*</span>
          <span class="identifier">z</span></code> taken at the endpoints of the
          range. Once again, as long as the absolute error in R(z - B) is small compared
          to <code class="computeroutput"><span class="identifier">c</span></code> then <code class="computeroutput"><span class="identifier">c</span> <span class="special">+</span> <span class="identifier">R</span><span class="special">(</span><span class="identifier">z</span>
          <span class="special">-</span> <span class="identifier">B</span><span class="special">)</span></code> will be correctly rounded, and the error
          in the result will depend only on the accuracy of the exp function. In
          practice, in all but a very small number of cases, the error is confined
          to the last bit of the result. The constant <code class="computeroutput"><span class="identifier">B</span></code>
          is chosen so that the left hand end of the range of the rational approximation
          is 0.
        </p>
<p>
          For large <code class="computeroutput"><span class="identifier">z</span></code> over a range
          [a, +&#8734;] the above approximation is modified to:
        </p>
<pre class="programlisting"><span class="identifier">erfc</span><span class="special">(</span><span class="identifier">z</span><span class="special">)</span> <span class="special">=</span> <span class="identifier">exp</span><span class="special">(-</span><span class="identifier">z</span><span class="special">*</span><span class="identifier">z</span><span class="special">)</span> <span class="special">*</span> <span class="special">(</span><span class="identifier">C</span> <span class="special">+</span> <span class="identifier">R</span><span class="special">(</span><span class="number">1</span> <span class="special">/</span> <span class="identifier">z</span><span class="special">))</span> <span class="special">/</span> <span class="identifier">z</span><span class="special">;</span>
</pre>
</div>
<table xmlns:rev="http://www.cs.rpi.edu/~gregod/boost/tools/doc/revision" width="100%"><tr>
<td align="left"></td>
<td align="right"><div class="copyright-footer">Copyright &#169; 2006 , 2007, 2008, 2009, 2010 John Maddock, Paul A. Bristow,
      Hubert Holin, Xiaogang Zhang, Bruno Lalande, Johan R&#229;de, Gautam Sewani and
      Thijs van den Berg<p>
        Distributed under the Boost Software License, Version 1.0. (See accompanying
        file LICENSE_1_0.txt or copy at <a href="http://www.boost.org/LICENSE_1_0.txt" target="_top">http://www.boost.org/LICENSE_1_0.txt</a>)
      </p>
</div></td>
</tr></table>
<hr>
<div class="spirit-nav">
<a accesskey="p" href="../sf_erf.html"><img src="../../../../../../../../doc/src/images/prev.png" alt="Prev"></a><a accesskey="u" href="../sf_erf.html"><img src="../../../../../../../../doc/src/images/up.png" alt="Up"></a><a accesskey="h" href="../../../index.html"><img src="../../../../../../../../doc/src/images/home.png" alt="Home"></a><a accesskey="n" href="error_inv.html"><img src="../../../../../../../../doc/src/images/next.png" alt="Next"></a>
</div>
</body>
</html><|MERGE_RESOLUTION|>--- conflicted
+++ resolved
@@ -27,11 +27,7 @@
 <a name="math_toolkit.special.sf_erf.error_function"></a><a class="link" href="error_function.html" title="Error Functions">Error Functions</a>
 </h4></div></div></div>
 <a name="math_toolkit.special.sf_erf.error_function.synopsis"></a><h5>
-<<<<<<< HEAD
-<a name="id1266081"></a>
-=======
 <a name="id1268586"></a>
->>>>>>> ef7f0bb9
           <a class="link" href="error_function.html#math_toolkit.special.sf_erf.error_function.synopsis">Synopsis</a>
         </h5>
 <p>
@@ -67,11 +63,7 @@
           it handles errors, what level of precision to use etc. Refer to the <a class="link" href="../../policy.html" title="Policies">policy documentation for more details</a>.
         </p>
 <a name="math_toolkit.special.sf_erf.error_function.description"></a><h5>
-<<<<<<< HEAD
-<a name="id1266460"></a>
-=======
 <a name="id1268965"></a>
->>>>>>> ef7f0bb9
           <a class="link" href="error_function.html#math_toolkit.special.sf_erf.error_function.description">Description</a>
         </h5>
 <pre class="programlisting"><span class="keyword">template</span> <span class="special">&lt;</span><span class="keyword">class</span> <span class="identifier">T</span><span class="special">&gt;</span>
@@ -108,11 +100,7 @@
           <span class="inlinemediaobject"><img src="../../../../graphs/erfc.png" align="middle"></span>
         </p>
 <a name="math_toolkit.special.sf_erf.error_function.accuracy"></a><h5>
-<<<<<<< HEAD
-<a name="id1268168"></a>
-=======
 <a name="id1270809"></a>
->>>>>>> ef7f0bb9
           <a class="link" href="error_function.html#math_toolkit.special.sf_erf.error_function.accuracy">Accuracy</a>
         </h5>
 <p>
@@ -537,11 +525,7 @@
 </table></div>
 </div>
 <br class="table-break"><a name="math_toolkit.special.sf_erf.error_function.testing"></a><h5>
-<<<<<<< HEAD
-<a name="id1268871"></a>
-=======
 <a name="id1271512"></a>
->>>>>>> ef7f0bb9
           <a class="link" href="error_function.html#math_toolkit.special.sf_erf.error_function.testing">Testing</a>
         </h5>
 <p>
@@ -556,11 +540,7 @@
           check.
         </p>
 <a name="math_toolkit.special.sf_erf.error_function.implementation"></a><h5>
-<<<<<<< HEAD
-<a name="id1268900"></a>
-=======
 <a name="id1271541"></a>
->>>>>>> ef7f0bb9
           <a class="link" href="error_function.html#math_toolkit.special.sf_erf.error_function.implementation">Implementation</a>
         </h5>
 <p>
