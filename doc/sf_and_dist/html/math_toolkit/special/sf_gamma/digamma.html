--- conflicted
+++ resolved
@@ -27,11 +27,7 @@
 <a name="math_toolkit.special.sf_gamma.digamma"></a><a class="link" href="digamma.html" title="Digamma">Digamma</a>
 </h4></div></div></div>
 <a name="math_toolkit.special.sf_gamma.digamma.synopsis"></a><h5>
-<<<<<<< HEAD
-<a name="id1235907"></a>
-=======
 <a name="id1238094"></a>
->>>>>>> ef7f0bb9
           <a class="link" href="digamma.html#math_toolkit.special.sf_gamma.digamma.synopsis">Synopsis</a>
         </h5>
 <p>
@@ -52,11 +48,7 @@
 <span class="special">}}</span> <span class="comment">// namespaces
 </span></pre>
 <a name="math_toolkit.special.sf_gamma.digamma.description"></a><h5>
-<<<<<<< HEAD
-<a name="id1236134"></a>
-=======
 <a name="id1238321"></a>
->>>>>>> ef7f0bb9
           <a class="link" href="digamma.html#math_toolkit.special.sf_gamma.digamma.description">Description</a>
         </h5>
 <p>
@@ -85,11 +77,7 @@
           T otherwise.
         </p>
 <a name="math_toolkit.special.sf_gamma.digamma.accuracy"></a><h5>
-<<<<<<< HEAD
-<a name="id1236238"></a>
-=======
 <a name="id1238425"></a>
->>>>>>> ef7f0bb9
           <a class="link" href="digamma.html#math_toolkit.special.sf_gamma.digamma.accuracy">Accuracy</a>
         </h5>
 <p>
@@ -277,11 +265,7 @@
           absolute error will remain very low.
         </p>
 <a name="math_toolkit.special.sf_gamma.digamma.testing"></a><h5>
-<<<<<<< HEAD
-<a name="id1236514"></a>
-=======
 <a name="id1238701"></a>
->>>>>>> ef7f0bb9
           <a class="link" href="digamma.html#math_toolkit.special.sf_gamma.digamma.testing">Testing</a>
         </h5>
 <p>
@@ -291,11 +275,7 @@
           see below).
         </p>
 <a name="math_toolkit.special.sf_gamma.digamma.implementation"></a><h5>
-<<<<<<< HEAD
-<a name="id1236537"></a>
-=======
 <a name="id1238724"></a>
->>>>>>> ef7f0bb9
           <a class="link" href="digamma.html#math_toolkit.special.sf_gamma.digamma.implementation">Implementation</a>
         </h5>
 <p>
