--- conflicted
+++ resolved
@@ -49,22 +49,14 @@
           Elliptic integral</a>.
         </p>
 <a name="math_toolkit.special.ellint.ellint_intro.notation"></a><h5>
-<<<<<<< HEAD
-<a name="id1291900"></a>
-=======
 <a name="id1294113"></a>
->>>>>>> ef7f0bb9
           <a class="link" href="ellint_intro.html#math_toolkit.special.ellint.ellint_intro.notation">Notation</a>
         </h5>
 <p>
           All variables are real numbers unless otherwise noted.
         </p>
 <a name="math_toolkit.special.ellint.ellint_intro._anchor_id__ellint_def____definition"></a><h5>
-<<<<<<< HEAD
-<a name="id1291917"></a>
-=======
 <a name="id1294130"></a>
->>>>>>> ef7f0bb9
           <a class="link" href="ellint_intro.html#math_toolkit.special.ellint.ellint_intro._anchor_id__ellint_def____definition"><a name="ellint_def"></a> Definition</a>
         </h5>
 <p>
@@ -253,11 +245,7 @@
 </td></tr>
 </table></div>
 <a name="math_toolkit.special.ellint.ellint_intro._anchor_id__ellint_theorem____duplication_theorem"></a><h5>
-<<<<<<< HEAD
-<a name="id1293690"></a>
-=======
 <a name="id1294828"></a>
->>>>>>> ef7f0bb9
           <a class="link" href="ellint_intro.html#math_toolkit.special.ellint.ellint_intro._anchor_id__ellint_theorem____duplication_theorem"><a name="ellint_theorem"></a> Duplication Theorem</a>
         </h5>
 <p>
@@ -268,11 +256,7 @@
           <span class="inlinemediaobject"><img src="../../../../equations/ellint13.png"></span>
         </p>
 <a name="math_toolkit.special.ellint.ellint_intro._anchor_id__ellint_formula____carlson_s_formulas"></a><h5>
-<<<<<<< HEAD
-<a name="id1293738"></a>
-=======
 <a name="id1294876"></a>
->>>>>>> ef7f0bb9
           <a class="link" href="ellint_intro.html#math_toolkit.special.ellint.ellint_intro._anchor_id__ellint_formula____carlson_s_formulas"><a name="ellint_formula"></a> Carlson's Formulas</a>
         </h5>
 <p>
@@ -289,11 +273,7 @@
           <span class="inlinemediaobject"><img src="../../../../equations/ellint15.png"></span>
         </p>
 <a name="math_toolkit.special.ellint.ellint_intro.numerical_algorithms"></a><h5>
-<<<<<<< HEAD
-<a name="id1293811"></a>
-=======
 <a name="id1294949"></a>
->>>>>>> ef7f0bb9
           <a class="link" href="ellint_intro.html#math_toolkit.special.ellint.ellint_intro.numerical_algorithms">Numerical
           Algorithms</a>
         </h5>
@@ -307,11 +287,7 @@
           integrals with satisfactory precisions.
         </p>
 <a name="math_toolkit.special.ellint.ellint_intro._anchor_id__ellint_refs____references"></a><h5>
-<<<<<<< HEAD
-<a name="id1293841"></a>
-=======
 <a name="id1294979"></a>
->>>>>>> ef7f0bb9
           <a class="link" href="ellint_intro.html#math_toolkit.special.ellint.ellint_intro._anchor_id__ellint_refs____references"><a name="ellint_refs"></a> References</a>
         </h5>
 <p>
