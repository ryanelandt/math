<html>
<head>
<meta http-equiv="Content-Type" content="text/html; charset=US-ASCII">
<title>Error Handling Policies</title>
<link rel="stylesheet" href="../../../../../../../../doc/src/boostbook.css" type="text/css">
<meta name="generator" content="DocBook XSL Stylesheets V1.74.0">
<link rel="home" href="../../../index.html" title="Math Toolkit">
<link rel="up" href="../pol_ref.html" title="Policy Reference">
<link rel="prev" href="../pol_ref.html" title="Policy Reference">
<link rel="next" href="internal_promotion.html" title="Internal Floating-point Promotion Policies">
</head>
<body bgcolor="white" text="black" link="#0000FF" vlink="#840084" alink="#0000FF">
<table cellpadding="2" width="100%"><tr>
<td valign="top"><img alt="Boost C++ Libraries" width="277" height="86" src="../../../../../../../../boost.png"></td>
<td align="center"><a href="../../../../../../../../index.html">Home</a></td>
<td align="center"><a href="../../../../../../../../libs/libraries.htm">Libraries</a></td>
<td align="center"><a href="http://www.boost.org/users/people.html">People</a></td>
<td align="center"><a href="http://www.boost.org/users/faq.html">FAQ</a></td>
<td align="center"><a href="../../../../../../../../more/index.htm">More</a></td>
</tr></table>
<hr>
<div class="spirit-nav">
<a accesskey="p" href="../pol_ref.html"><img src="../../../../../../../../doc/src/images/prev.png" alt="Prev"></a><a accesskey="u" href="../pol_ref.html"><img src="../../../../../../../../doc/src/images/up.png" alt="Up"></a><a accesskey="h" href="../../../index.html"><img src="../../../../../../../../doc/src/images/home.png" alt="Home"></a><a accesskey="n" href="internal_promotion.html"><img src="../../../../../../../../doc/src/images/next.png" alt="Next"></a>
</div>
<div class="section" lang="en">
<div class="titlepage"><div><div><h4 class="title">
<a name="math_toolkit.policy.pol_ref.error_handling_policies"></a><a class="link" href="error_handling_policies.html" title="Error Handling Policies">Error
        Handling Policies</a>
</h4></div></div></div>
<p>
          There are two orthogonal aspects to error handling:
        </p>
<div class="itemizedlist"><ul type="disc">
<li>
              What to do (if anything) with the error.
            </li>
<li>
              What kind of error is being raised.
            </li>
</ul></div>
<a name="math_toolkit.policy.pol_ref.error_handling_policies.available_actions_when_an_error_is_raised"></a><h5>
<<<<<<< HEAD
<a name="id1423963"></a>
=======
<a name="id1437232"></a>
>>>>>>> ef7f0bb9
          <a class="link" href="error_handling_policies.html#math_toolkit.policy.pol_ref.error_handling_policies.available_actions_when_an_error_is_raised">Available
          Actions When an Error is Raised</a>
        </h5>
<p>
          What to do with the error is encapsulated by an enumerated type:
        </p>
<pre class="programlisting"><span class="keyword">namespace</span> <span class="identifier">boost</span> <span class="special">{</span> <span class="keyword">namespace</span> <span class="identifier">math</span> <span class="special">{</span> <span class="keyword">namespace</span> <span class="identifier">policies</span> <span class="special">{</span>

<span class="keyword">enum</span> <span class="identifier">error_policy_type</span>
<span class="special">{</span>
   <span class="identifier">throw_on_error</span> <span class="special">=</span> <span class="number">0</span><span class="special">,</span> <span class="comment">// throw an exception.
</span>   <span class="identifier">errno_on_error</span> <span class="special">=</span> <span class="number">1</span><span class="special">,</span> <span class="comment">// set ::errno &amp; return 0, NaN, infinity or best guess.
</span>   <span class="identifier">ignore_error</span> <span class="special">=</span> <span class="number">2</span><span class="special">,</span> <span class="comment">// return 0, NaN, infinity or best guess.
</span>   <span class="identifier">user_error</span> <span class="special">=</span> <span class="number">3</span>  <span class="comment">// call a user-defined error handler.
</span><span class="special">};</span>

<span class="special">}}}</span> <span class="comment">// namespaces
</span></pre>
<p>
          The various enumerated values have the following meanings:
        </p>
<a name="math_toolkit.policy.pol_ref.error_handling_policies.throw_on_error"></a><h6>
<<<<<<< HEAD
<a name="id1424144"></a>
=======
<a name="id1437413"></a>
>>>>>>> ef7f0bb9
          <a class="link" href="error_handling_policies.html#math_toolkit.policy.pol_ref.error_handling_policies.throw_on_error">throw_on_error</a>
        </h6>
<p>
          Will throw one of the following exceptions, depending upon the type of
          the error:
        </p>
<div class="informaltable"><table class="table">
<colgroup>
<col>
<col>
</colgroup>
<thead><tr>
<th>
                  <p>
                    Error Type
                  </p>
                </th>
<th>
                  <p>
                    Exception
                  </p>
                </th>
</tr></thead>
<tbody>
<tr>
<td>
                  <p>
                    Domain Error
                  </p>
                </td>
<td>
                  <p>
                    std::domain_error
                  </p>
                </td>
</tr>
<tr>
<td>
                  <p>
                    Pole Error
                  </p>
                </td>
<td>
                  <p>
                    std::domain_error
                  </p>
                </td>
</tr>
<tr>
<td>
                  <p>
                    Overflow Error
                  </p>
                </td>
<td>
                  <p>
                    std::overflow_error
                  </p>
                </td>
</tr>
<tr>
<td>
                  <p>
                    Underflow Error
                  </p>
                </td>
<td>
                  <p>
                    std::underflow_error
                  </p>
                </td>
</tr>
<tr>
<td>
                  <p>
                    Denorm Error
                  </p>
                </td>
<td>
                  <p>
                    std::underflow_error
                  </p>
                </td>
</tr>
<tr>
<td>
                  <p>
                    Evaluation Error
                  </p>
                </td>
<td>
                  <p>
                    boost::math::evaluation_error
                  </p>
                </td>
</tr>
<tr>
<td>
                  <p>
                    Indeterminate Result Error
                  </p>
                </td>
<td>
                  <p>
                    std::domain_error
                  </p>
                </td>
</tr>
</tbody>
</table></div>
<a name="math_toolkit.policy.pol_ref.error_handling_policies.errno_on_error"></a><h6>
<<<<<<< HEAD
<a name="id1424322"></a>
=======
<a name="id1437591"></a>
>>>>>>> ef7f0bb9
          <a class="link" href="error_handling_policies.html#math_toolkit.policy.pol_ref.error_handling_policies.errno_on_error">errno_on_error</a>
        </h6>
<p>
          Will set global <a href="http://en.wikipedia.org/wiki/Errno" target="_top"><code class="computeroutput"><span class="special">::</span><span class="identifier">errno</span></code></a>
          <code class="computeroutput"><span class="special">::</span><span class="identifier">errno</span></code>
          to one of the following values depending upon the error type (often EDOM
          = 33 and ERANGE = 34), and then return the same value as if the error had
          been ignored:
        </p>
<div class="informaltable"><table class="table">
<colgroup>
<col>
<col>
</colgroup>
<thead><tr>
<th>
                  <p>
                    Error Type
                  </p>
                </th>
<th>
                  <p>
                    errno value
                  </p>
                </th>
</tr></thead>
<tbody>
<tr>
<td>
                  <p>
                    Domain Error
                  </p>
                </td>
<td>
                  <p>
                    EDOM
                  </p>
                </td>
</tr>
<tr>
<td>
                  <p>
                    Pole Error
                  </p>
                </td>
<td>
                  <p>
                    EDOM
                  </p>
                </td>
</tr>
<tr>
<td>
                  <p>
                    Overflow Error
                  </p>
                </td>
<td>
                  <p>
                    ERANGE
                  </p>
                </td>
</tr>
<tr>
<td>
                  <p>
                    Underflow Error
                  </p>
                </td>
<td>
                  <p>
                    ERANGE
                  </p>
                </td>
</tr>
<tr>
<td>
                  <p>
                    Denorm Error
                  </p>
                </td>
<td>
                  <p>
                    ERANGE
                  </p>
                </td>
</tr>
<tr>
<td>
                  <p>
                    Evaluation Error
                  </p>
                </td>
<td>
                  <p>
                    EDOM
                  </p>
                </td>
</tr>
<tr>
<td>
                  <p>
                    Indeterminate Result Error
                  </p>
                </td>
<td>
                  <p>
                    EDOM
                  </p>
                </td>
</tr>
</tbody>
</table></div>
<a name="math_toolkit.policy.pol_ref.error_handling_policies.ignore_error"></a><h6>
<<<<<<< HEAD
<a name="id1424523"></a>
=======
<a name="id1437792"></a>
>>>>>>> ef7f0bb9
          <a class="link" href="error_handling_policies.html#math_toolkit.policy.pol_ref.error_handling_policies.ignore_error">ignore_error</a>
        </h6>
<p>
          Will return one of the values below depending on the error type (<code class="computeroutput"><span class="special">::</span><span class="identifier">errno</span></code>
          is NOT changed)::
        </p>
<div class="informaltable"><table class="table">
<colgroup>
<col>
<col>
</colgroup>
<thead><tr>
<th>
                  <p>
                    Error Type
                  </p>
                </th>
<th>
                  <p>
                    Returned Value
                  </p>
                </th>
</tr></thead>
<tbody>
<tr>
<td>
                  <p>
                    Domain Error
                  </p>
                </td>
<td>
                  <p>
                    std::numeric_limits&lt;T&gt;::quiet_NaN()
                  </p>
                </td>
</tr>
<tr>
<td>
                  <p>
                    Pole Error
                  </p>
                </td>
<td>
                  <p>
                    std::numeric_limits&lt;T&gt;::quiet_NaN()
                  </p>
                </td>
</tr>
<tr>
<td>
                  <p>
                    Overflow Error
                  </p>
                </td>
<td>
                  <p>
                    std::numeric_limits&lt;T&gt;::infinity()
                  </p>
                </td>
</tr>
<tr>
<td>
                  <p>
                    Underflow Error
                  </p>
                </td>
<td>
                  <p>
                    0
                  </p>
                </td>
</tr>
<tr>
<td>
                  <p>
                    Denorm Error
                  </p>
                </td>
<td>
                  <p>
                    The denormalised value.
                  </p>
                </td>
</tr>
<tr>
<td>
                  <p>
                    Evaluation Error
                  </p>
                </td>
<td>
                  <p>
                    The best guess (perhaps NaN) as to the result: which may be significantly
                    in error.
                  </p>
                </td>
</tr>
<tr>
<td>
                  <p>
                    Indeterminate Result Error
                  </p>
                </td>
<td>
                  <p>
                    Depends on the function where the error occurred
                  </p>
                </td>
</tr>
</tbody>
</table></div>
<a name="math_toolkit.policy.pol_ref.error_handling_policies.user_error"></a><h6>
<<<<<<< HEAD
<a name="id1424714"></a>
=======
<a name="id1437983"></a>
>>>>>>> ef7f0bb9
          <a class="link" href="error_handling_policies.html#math_toolkit.policy.pol_ref.error_handling_policies.user_error">user_error</a>
        </h6>
<p>
          Will call a user defined error handler: these are forward declared in boost/math/policies/error_handling.hpp,
          but the actual definitions must be provided by the user:
        </p>
<pre class="programlisting"><span class="keyword">namespace</span> <span class="identifier">boost</span><span class="special">{</span> <span class="keyword">namespace</span> <span class="identifier">math</span><span class="special">{</span> <span class="keyword">namespace</span> <span class="identifier">policies</span><span class="special">{</span>

<span class="keyword">template</span> <span class="special">&lt;</span><span class="keyword">class</span> <span class="identifier">T</span><span class="special">&gt;</span>
<span class="identifier">T</span> <span class="identifier">user_domain_error</span><span class="special">(</span><span class="keyword">const</span> <span class="keyword">char</span><span class="special">*</span> <span class="identifier">function</span><span class="special">,</span> <span class="keyword">const</span> <span class="keyword">char</span><span class="special">*</span> <span class="identifier">message</span><span class="special">,</span> <span class="keyword">const</span> <span class="identifier">T</span><span class="special">&amp;</span> <span class="identifier">val</span><span class="special">);</span>

<span class="keyword">template</span> <span class="special">&lt;</span><span class="keyword">class</span> <span class="identifier">T</span><span class="special">&gt;</span>
<span class="identifier">T</span> <span class="identifier">user_pole_error</span><span class="special">(</span><span class="keyword">const</span> <span class="keyword">char</span><span class="special">*</span> <span class="identifier">function</span><span class="special">,</span> <span class="keyword">const</span> <span class="keyword">char</span><span class="special">*</span> <span class="identifier">message</span><span class="special">,</span> <span class="keyword">const</span> <span class="identifier">T</span><span class="special">&amp;</span> <span class="identifier">val</span><span class="special">);</span>

<span class="keyword">template</span> <span class="special">&lt;</span><span class="keyword">class</span> <span class="identifier">T</span><span class="special">&gt;</span>
<span class="identifier">T</span> <span class="identifier">user_overflow_error</span><span class="special">(</span><span class="keyword">const</span> <span class="keyword">char</span><span class="special">*</span> <span class="identifier">function</span><span class="special">,</span> <span class="keyword">const</span> <span class="keyword">char</span><span class="special">*</span> <span class="identifier">message</span><span class="special">,</span> <span class="keyword">const</span> <span class="identifier">T</span><span class="special">&amp;</span> <span class="identifier">val</span><span class="special">);</span>

<span class="keyword">template</span> <span class="special">&lt;</span><span class="keyword">class</span> <span class="identifier">T</span><span class="special">&gt;</span>
<span class="identifier">T</span> <span class="identifier">user_underflow_error</span><span class="special">(</span><span class="keyword">const</span> <span class="keyword">char</span><span class="special">*</span> <span class="identifier">function</span><span class="special">,</span> <span class="keyword">const</span> <span class="keyword">char</span><span class="special">*</span> <span class="identifier">message</span><span class="special">,</span> <span class="keyword">const</span> <span class="identifier">T</span><span class="special">&amp;</span> <span class="identifier">val</span><span class="special">);</span>

<span class="keyword">template</span> <span class="special">&lt;</span><span class="keyword">class</span> <span class="identifier">T</span><span class="special">&gt;</span>
<span class="identifier">T</span> <span class="identifier">user_denorm_error</span><span class="special">(</span><span class="keyword">const</span> <span class="keyword">char</span><span class="special">*</span> <span class="identifier">function</span><span class="special">,</span> <span class="keyword">const</span> <span class="keyword">char</span><span class="special">*</span> <span class="identifier">message</span><span class="special">,</span> <span class="keyword">const</span> <span class="identifier">T</span><span class="special">&amp;</span> <span class="identifier">val</span><span class="special">);</span>

<span class="keyword">template</span> <span class="special">&lt;</span><span class="keyword">class</span> <span class="identifier">T</span><span class="special">&gt;</span>
<span class="identifier">T</span> <span class="identifier">user_rounding_error</span><span class="special">(</span><span class="keyword">const</span> <span class="keyword">char</span><span class="special">*</span> <span class="identifier">function</span><span class="special">,</span> <span class="keyword">const</span> <span class="keyword">char</span><span class="special">*</span> <span class="identifier">message</span><span class="special">,</span> <span class="keyword">const</span> <span class="identifier">T</span><span class="special">&amp;</span> <span class="identifier">val</span><span class="special">);</span>

<span class="keyword">template</span> <span class="special">&lt;</span><span class="keyword">class</span> <span class="identifier">T</span><span class="special">&gt;</span>
<span class="identifier">T</span> <span class="identifier">user_evaluation_error</span><span class="special">(</span><span class="keyword">const</span> <span class="keyword">char</span><span class="special">*</span> <span class="identifier">function</span><span class="special">,</span> <span class="keyword">const</span> <span class="keyword">char</span><span class="special">*</span> <span class="identifier">message</span><span class="special">,</span> <span class="keyword">const</span> <span class="identifier">T</span><span class="special">&amp;</span> <span class="identifier">val</span><span class="special">);</span>

<span class="keyword">template</span> <span class="special">&lt;</span><span class="keyword">class</span> <span class="identifier">T</span><span class="special">&gt;</span>
<span class="identifier">T</span> <span class="identifier">user_indeterminate_result_error</span><span class="special">(</span><span class="keyword">const</span> <span class="keyword">char</span><span class="special">*</span> <span class="identifier">function</span><span class="special">,</span> <span class="keyword">const</span> <span class="keyword">char</span><span class="special">*</span> <span class="identifier">message</span><span class="special">,</span> <span class="keyword">const</span> <span class="identifier">T</span><span class="special">&amp;</span> <span class="identifier">val</span><span class="special">);</span>

<span class="special">}}}</span> <span class="comment">// namespaces
</span></pre>
<p>
          Note that the strings <span class="emphasis"><em>function</em></span> and <span class="emphasis"><em>message</em></span>
          may contain "%1%" format specifiers designed to be used in conjunction
          with Boost.Format. If these strings are to be presented to the program's
          end-user then the "%1%" format specifier should be replaced with
          the name of type T in the <span class="emphasis"><em>function</em></span> string, and if
          there is a %1% specifier in the <span class="emphasis"><em>message</em></span> string then
          it should be replaced with the value of <span class="emphasis"><em>val</em></span>.
        </p>
<p>
          There is more information on user-defined error handlers in the <a class="link" href="../pol_tutorial/user_def_err_pol.html" title="Calling User Defined Error Handlers">tutorial
          here</a>.
        </p>
<a name="math_toolkit.policy.pol_ref.error_handling_policies.kinds_of_error_raised"></a><h5>
<<<<<<< HEAD
<a name="id1425629"></a>
=======
<a name="id1438871"></a>
>>>>>>> ef7f0bb9
          <a class="link" href="error_handling_policies.html#math_toolkit.policy.pol_ref.error_handling_policies.kinds_of_error_raised">Kinds
          of Error Raised</a>
        </h5>
<p>
          There are six kinds of error reported by this library, which are summarised
          in the following table:
        </p>
<div class="informaltable"><table class="table">
<colgroup>
<col>
<col>
<col>
</colgroup>
<thead><tr>
<th>
                  <p>
                    Error Type
                  </p>
                </th>
<th>
                  <p>
                    Policy Class
                  </p>
                </th>
<th>
                  <p>
                    Description
                  </p>
                </th>
</tr></thead>
<tbody>
<tr>
<td>
                  <p>
                    Domain Error
                  </p>
                </td>
<td>
                  <p>
                    boost::math::policies::domain_error&lt;<span class="emphasis"><em>action</em></span>&gt;
                  </p>
                </td>
<td>
                  <p>
                    Raised when more or more arguments are outside the defined range
                    of the function.
                  </p>
                  <p>
                    Defaults to <code class="computeroutput"><span class="identifier">boost</span><span class="special">::</span><span class="identifier">math</span><span class="special">::</span><span class="identifier">policies</span><span class="special">::</span><span class="identifier">domain_error</span><span class="special">&lt;</span><span class="identifier">throw_on_error</span><span class="special">&gt;</span></code>
                  </p>
                  <p>
                    When the action is set to <span class="emphasis"><em>throw_on_error</em></span>
                    then throws <code class="computeroutput"><span class="identifier">std</span><span class="special">::</span><span class="identifier">domain_error</span></code>
                  </p>
                </td>
</tr>
<tr>
<td>
                  <p>
                    Pole Error
                  </p>
                </td>
<td>
                  <p>
                    boost::math::policies::pole_error&lt;<span class="emphasis"><em>action</em></span>&gt;
                  </p>
                </td>
<td>
                  <p>
                    Raised when more or more arguments would cause the function to
                    be evaluated at a pole.
                  </p>
                  <p>
                    Defaults to <code class="computeroutput"><span class="identifier">boost</span><span class="special">::</span><span class="identifier">math</span><span class="special">::</span><span class="identifier">policies</span><span class="special">::</span><span class="identifier">pole_error</span><span class="special">&lt;</span><span class="identifier">throw_on_error</span><span class="special">&gt;</span></code>
                  </p>
                  <p>
                    When the action is <span class="emphasis"><em>throw_on_error</em></span> then throw
                    a <code class="computeroutput"><span class="identifier">std</span><span class="special">::</span><span class="identifier">domain_error</span></code>
                  </p>
                </td>
</tr>
<tr>
<td>
                  <p>
                    Overflow Error
                  </p>
                </td>
<td>
                  <p>
                    boost::math::policies::overflow_error&lt;<span class="emphasis"><em>action</em></span>&gt;
                  </p>
                </td>
<td>
                  <p>
                    Raised when the result of the function is outside the representable
                    range of the floating point type used.
                  </p>
                  <p>
                    Defaults to <code class="computeroutput"><span class="identifier">boost</span><span class="special">::</span><span class="identifier">math</span><span class="special">::</span><span class="identifier">policies</span><span class="special">::</span><span class="identifier">overflow_error</span><span class="special">&lt;</span><span class="identifier">throw_on_error</span><span class="special">&gt;</span></code>.
                  </p>
                  <p>
                    When the action is <span class="emphasis"><em>throw_on_error</em></span> then throws
                    a <code class="computeroutput"><span class="identifier">std</span><span class="special">::</span><span class="identifier">overflow_error</span></code>.
                  </p>
                </td>
</tr>
<tr>
<td>
                  <p>
                    Underflow Error
                  </p>
                </td>
<td>
                  <p>
                    boost::math::policies::underflow_error&lt;<span class="emphasis"><em>action</em></span>&gt;
                  </p>
                </td>
<td>
                  <p>
                    Raised when the result of the function is too small to be represented
                    in the floating point type used.
                  </p>
                  <p>
                    Defaults to <code class="computeroutput"><span class="identifier">boost</span><span class="special">::</span><span class="identifier">math</span><span class="special">::</span><span class="identifier">policies</span><span class="special">::</span><span class="identifier">underflow_error</span><span class="special">&lt;</span><span class="identifier">ignore_error</span><span class="special">&gt;</span></code>
                  </p>
                  <p>
                    When the specified action is <span class="emphasis"><em>throw_on_error</em></span>
                    then throws a <code class="computeroutput"><span class="identifier">std</span><span class="special">::</span><span class="identifier">underflow_error</span></code>
                  </p>
                </td>
</tr>
<tr>
<td>
                  <p>
                    Denorm Error
                  </p>
                </td>
<td>
                  <p>
                    boost::math::policies::denorm_error&lt;<span class="emphasis"><em>action</em></span>&gt;
                  </p>
                </td>
<td>
                  <p>
                    Raised when the result of the function is a denormalised value.
                  </p>
                  <p>
                    Defaults to <code class="computeroutput"><span class="identifier">boost</span><span class="special">::</span><span class="identifier">math</span><span class="special">::</span><span class="identifier">policies</span><span class="special">::</span><span class="identifier">denorm_error</span><span class="special">&lt;</span><span class="identifier">ignore_error</span><span class="special">&gt;</span></code>
                  </p>
                  <p>
                    When the action is <span class="emphasis"><em>throw_on_error</em></span> then throws
                    a <code class="computeroutput"><span class="identifier">std</span><span class="special">::</span><span class="identifier">underflow_error</span></code>
                  </p>
                </td>
</tr>
<tr>
<td>
                  <p>
                    Rounding Error
                  </p>
                </td>
<td>
                  <p>
                    boost::math::policies::rounding_error&lt;<span class="emphasis"><em>action</em></span>&gt;
                  </p>
                </td>
<td>
                  <p>
                    Raised When one of the rounding functions <a class="link" href="../../utils/rounding/round.html" title="Rounding Functions">round</a>,
                    <a class="link" href="../../utils/rounding/trunc.html" title="Truncation Functions">trunc</a>
                    or <a class="link" href="../../utils/rounding/modf.html" title="Integer and Fractional Part Splitting (modf)">modf</a>
                    is called with an argument that has no integer representation,
                    or is too large to be represented in the result type
                  </p>
                  <p>
                    Defaults to <code class="computeroutput"><span class="identifier">boost</span><span class="special">::</span><span class="identifier">math</span><span class="special">::</span><span class="identifier">policies</span><span class="special">::</span><span class="identifier">rounding_error</span><span class="special">&lt;</span><span class="identifier">throw_on_error</span><span class="special">&gt;</span></code>
                  </p>
                  <p>
                    When the action is <span class="emphasis"><em>throw_on_error</em></span> then throws
                    <code class="computeroutput"><span class="identifier">boost</span><span class="special">::</span><span class="identifier">math</span><span class="special">::</span><span class="identifier">rounding_error</span></code>
                  </p>
                </td>
</tr>
<tr>
<td>
                  <p>
                    Evaluation Error
                  </p>
                </td>
<td>
                  <p>
                    boost::math::policies::evaluation_error&lt;<span class="emphasis"><em>action</em></span>&gt;
                  </p>
                </td>
<td>
                  <p>
                    Raised when the result of the function is well defined and finite,
                    but we were unable to compute it. Typically this occurs when
                    an iterative method fails to converge. Of course ideally this
                    error should never be raised: feel free to report it as a bug
                    if it is!
                  </p>
                  <p>
                    Defaults to <code class="computeroutput"><span class="identifier">boost</span><span class="special">::</span><span class="identifier">math</span><span class="special">::</span><span class="identifier">policies</span><span class="special">::</span><span class="identifier">evaluation_error</span><span class="special">&lt;</span><span class="identifier">throw_on_error</span><span class="special">&gt;</span></code>
                  </p>
                  <p>
                    When the action is <span class="emphasis"><em>throw_on_error</em></span> then throws
                    <code class="computeroutput"><span class="identifier">boost</span><span class="special">::</span><span class="identifier">math</span><span class="special">::</span><span class="identifier">evaluation_error</span></code>
                  </p>
                </td>
</tr>
<tr>
<td>
                  <p>
                    Indeterminate Result Error
                  </p>
                </td>
<td>
                  <p>
                    boost::math::policies::indeterminate_result_error&lt;<span class="emphasis"><em>action</em></span>&gt;
                  </p>
                </td>
<td>
                  <p>
                    Raised when the result of a function is not defined for the values
                    that were passed to it.
                  </p>
                  <p>
                    Defaults to <code class="computeroutput"><span class="identifier">boost</span><span class="special">::</span><span class="identifier">math</span><span class="special">::</span><span class="identifier">policies</span><span class="special">::</span><span class="identifier">indeterminate_result_error</span><span class="special">&lt;</span><span class="identifier">ignore_error</span><span class="special">&gt;</span></code>
                  </p>
                  <p>
                    When the action is <span class="emphasis"><em>throw_on_error</em></span> then throws
                    <code class="computeroutput"><span class="identifier">std</span><span class="special">::</span><span class="identifier">domain_error</span></code>
                  </p>
                </td>
</tr>
</tbody>
</table></div>
<a name="math_toolkit.policy.pol_ref.error_handling_policies.examples"></a><h5>
<<<<<<< HEAD
<a name="id1426470"></a>
=======
<a name="id1440005"></a>
>>>>>>> ef7f0bb9
          <a class="link" href="error_handling_policies.html#math_toolkit.policy.pol_ref.error_handling_policies.examples">Examples</a>
        </h5>
<p>
          Suppose we want a call to <code class="computeroutput"><span class="identifier">tgamma</span></code>
          to behave in a C-compatible way and set global <code class="computeroutput"><span class="special">::</span><span class="identifier">errno</span></code> rather than throw an exception,
          we can achieve this at the call site using:
        </p>
<p>
          
</p>
<pre class="programlisting"><span class="preprocessor">#include</span> <span class="special">&lt;</span><span class="identifier">boost</span><span class="special">/</span><span class="identifier">math</span><span class="special">/</span><span class="identifier">special_functions</span><span class="special">/</span><span class="identifier">gamma</span><span class="special">.</span><span class="identifier">hpp</span><span class="special">&gt;</span>
<span class="keyword">using</span> <span class="identifier">boost</span><span class="special">::</span><span class="identifier">math</span><span class="special">::</span><span class="identifier">tgamma</span><span class="special">;</span>

<span class="comment">//using namespace boost::math::policies; may also be convenient.
</span><span class="keyword">using</span> <span class="identifier">boost</span><span class="special">::</span><span class="identifier">math</span><span class="special">::</span><span class="identifier">policies</span><span class="special">::</span><span class="identifier">policy</span><span class="special">;</span>
<span class="keyword">using</span> <span class="identifier">boost</span><span class="special">::</span><span class="identifier">math</span><span class="special">::</span><span class="identifier">policies</span><span class="special">::</span><span class="identifier">evaluation_error</span><span class="special">;</span>
<span class="keyword">using</span> <span class="identifier">boost</span><span class="special">::</span><span class="identifier">math</span><span class="special">::</span><span class="identifier">policies</span><span class="special">::</span><span class="identifier">domain_error</span><span class="special">;</span>
<span class="keyword">using</span> <span class="identifier">boost</span><span class="special">::</span><span class="identifier">math</span><span class="special">::</span><span class="identifier">policies</span><span class="special">::</span><span class="identifier">overflow_error</span><span class="special">;</span>
<span class="keyword">using</span> <span class="identifier">boost</span><span class="special">::</span><span class="identifier">math</span><span class="special">::</span><span class="identifier">policies</span><span class="special">::</span><span class="identifier">domain_error</span><span class="special">;</span>
<span class="keyword">using</span> <span class="identifier">boost</span><span class="special">::</span><span class="identifier">math</span><span class="special">::</span><span class="identifier">policies</span><span class="special">::</span><span class="identifier">pole_error</span><span class="special">;</span>
<span class="keyword">using</span> <span class="identifier">boost</span><span class="special">::</span><span class="identifier">math</span><span class="special">::</span><span class="identifier">policies</span><span class="special">::</span><span class="identifier">errno_on_error</span><span class="special">;</span>

<span class="comment">// Define a policy:
</span><span class="keyword">typedef</span> <span class="identifier">policy</span><span class="special">&lt;</span>
  <span class="identifier">domain_error</span><span class="special">&lt;</span><span class="identifier">errno_on_error</span><span class="special">&gt;,</span> 
  <span class="identifier">pole_error</span><span class="special">&lt;</span><span class="identifier">errno_on_error</span><span class="special">&gt;,</span>
  <span class="identifier">overflow_error</span><span class="special">&lt;</span><span class="identifier">errno_on_error</span><span class="special">&gt;,</span>
  <span class="identifier">evaluation_error</span><span class="special">&lt;</span><span class="identifier">errno_on_error</span><span class="special">&gt;</span> 
<span class="special">&gt;</span> <span class="identifier">my_policy</span><span class="special">;</span>

<span class="keyword">double</span> <span class="identifier">my_value</span> <span class="special">=</span> <span class="number">0.</span><span class="special">;</span> <span class="comment">// 
</span>
<span class="comment">// Call the function applying my_policy:
</span><span class="keyword">double</span> <span class="identifier">t1</span> <span class="special">=</span> <span class="identifier">tgamma</span><span class="special">(</span><span class="identifier">my_value</span><span class="special">,</span> <span class="identifier">my_policy</span><span class="special">());</span>

<span class="comment">// Alternatively (and equivalently) we could use helpful function
</span><span class="comment">// make_policy and define everything at the call site:
</span><span class="keyword">double</span> <span class="identifier">t2</span> <span class="special">=</span> <span class="identifier">tgamma</span><span class="special">(</span><span class="identifier">my_value</span><span class="special">,</span>
  <span class="identifier">make_policy</span><span class="special">(</span>
    <span class="identifier">domain_error</span><span class="special">&lt;</span><span class="identifier">errno_on_error</span><span class="special">&gt;(),</span> 
    <span class="identifier">pole_error</span><span class="special">&lt;</span><span class="identifier">errno_on_error</span><span class="special">&gt;(),</span>
    <span class="identifier">overflow_error</span><span class="special">&lt;</span><span class="identifier">errno_on_error</span><span class="special">&gt;(),</span>
    <span class="identifier">evaluation_error</span><span class="special">&lt;</span><span class="identifier">errno_on_error</span><span class="special">&gt;()</span> <span class="special">)</span>
  <span class="special">);</span>
</pre>
<p>
        </p>
<p>
          Suppose we want a statistical distribution to return infinities, rather
          than throw exceptions, then we can use:
        </p>
<p>
          
</p>
<pre class="programlisting"><span class="preprocessor">#include</span> <span class="special">&lt;</span><span class="identifier">boost</span><span class="special">/</span><span class="identifier">math</span><span class="special">/</span><span class="identifier">distributions</span><span class="special">/</span><span class="identifier">normal</span><span class="special">.</span><span class="identifier">hpp</span><span class="special">&gt;</span>
<span class="keyword">using</span> <span class="identifier">boost</span><span class="special">::</span><span class="identifier">math</span><span class="special">::</span><span class="identifier">normal_distribution</span><span class="special">;</span>

<span class="keyword">using</span> <span class="keyword">namespace</span> <span class="identifier">boost</span><span class="special">::</span><span class="identifier">math</span><span class="special">::</span><span class="identifier">policies</span><span class="special">;</span>

<span class="comment">// Define a specific policy:
</span><span class="keyword">typedef</span> <span class="identifier">policy</span><span class="special">&lt;</span>
      <span class="identifier">overflow_error</span><span class="special">&lt;</span><span class="identifier">ignore_error</span><span class="special">&gt;</span>
      <span class="special">&gt;</span> <span class="identifier">my_policy</span><span class="special">;</span>
      
<span class="comment">// Define the distribution, using my_policy:
</span><span class="keyword">typedef</span> <span class="identifier">normal_distribution</span><span class="special">&lt;</span><span class="keyword">double</span><span class="special">,</span> <span class="identifier">my_policy</span><span class="special">&gt;</span> <span class="identifier">my_norm</span><span class="special">;</span>

<span class="comment">// Construct a my_norm distribution, using default mean and standard deviation,
</span><span class="comment">// and get a 0.05 or 5% quantile:
</span><span class="keyword">double</span> <span class="identifier">q</span> <span class="special">=</span> <span class="identifier">quantile</span><span class="special">(</span><span class="identifier">my_norm</span><span class="special">(),</span> <span class="number">0.05</span><span class="special">);</span> <span class="comment">// = -1.64485
</span>
</pre>
<p>
        </p>
</div>
<table xmlns:rev="http://www.cs.rpi.edu/~gregod/boost/tools/doc/revision" width="100%"><tr>
<td align="left"></td>
<td align="right"><div class="copyright-footer">Copyright &#169; 2006 , 2007, 2008, 2009, 2010 John Maddock, Paul A. Bristow,
      Hubert Holin, Xiaogang Zhang, Bruno Lalande, Johan R&#229;de, Gautam Sewani and
      Thijs van den Berg<p>
        Distributed under the Boost Software License, Version 1.0. (See accompanying
        file LICENSE_1_0.txt or copy at <a href="http://www.boost.org/LICENSE_1_0.txt" target="_top">http://www.boost.org/LICENSE_1_0.txt</a>)
      </p>
</div></td>
</tr></table>
<hr>
<div class="spirit-nav">
<a accesskey="p" href="../pol_ref.html"><img src="../../../../../../../../doc/src/images/prev.png" alt="Prev"></a><a accesskey="u" href="../pol_ref.html"><img src="../../../../../../../../doc/src/images/up.png" alt="Up"></a><a accesskey="h" href="../../../index.html"><img src="../../../../../../../../doc/src/images/home.png" alt="Home"></a><a accesskey="n" href="internal_promotion.html"><img src="../../../../../../../../doc/src/images/next.png" alt="Next"></a>
</div>
</body>
</html><|MERGE_RESOLUTION|>--- conflicted
+++ resolved
@@ -39,11 +39,7 @@
             </li>
 </ul></div>
 <a name="math_toolkit.policy.pol_ref.error_handling_policies.available_actions_when_an_error_is_raised"></a><h5>
-<<<<<<< HEAD
-<a name="id1423963"></a>
-=======
 <a name="id1437232"></a>
->>>>>>> ef7f0bb9
           <a class="link" href="error_handling_policies.html#math_toolkit.policy.pol_ref.error_handling_policies.available_actions_when_an_error_is_raised">Available
           Actions When an Error is Raised</a>
         </h5>
@@ -66,11 +62,7 @@
           The various enumerated values have the following meanings:
         </p>
 <a name="math_toolkit.policy.pol_ref.error_handling_policies.throw_on_error"></a><h6>
-<<<<<<< HEAD
-<a name="id1424144"></a>
-=======
 <a name="id1437413"></a>
->>>>>>> ef7f0bb9
           <a class="link" href="error_handling_policies.html#math_toolkit.policy.pol_ref.error_handling_policies.throw_on_error">throw_on_error</a>
         </h6>
 <p>
@@ -182,11 +174,7 @@
 </tbody>
 </table></div>
 <a name="math_toolkit.policy.pol_ref.error_handling_policies.errno_on_error"></a><h6>
-<<<<<<< HEAD
-<a name="id1424322"></a>
-=======
 <a name="id1437591"></a>
->>>>>>> ef7f0bb9
           <a class="link" href="error_handling_policies.html#math_toolkit.policy.pol_ref.error_handling_policies.errno_on_error">errno_on_error</a>
         </h6>
 <p>
@@ -301,11 +289,7 @@
 </tbody>
 </table></div>
 <a name="math_toolkit.policy.pol_ref.error_handling_policies.ignore_error"></a><h6>
-<<<<<<< HEAD
-<a name="id1424523"></a>
-=======
 <a name="id1437792"></a>
->>>>>>> ef7f0bb9
           <a class="link" href="error_handling_policies.html#math_toolkit.policy.pol_ref.error_handling_policies.ignore_error">ignore_error</a>
         </h6>
 <p>
@@ -418,11 +402,7 @@
 </tbody>
 </table></div>
 <a name="math_toolkit.policy.pol_ref.error_handling_policies.user_error"></a><h6>
-<<<<<<< HEAD
-<a name="id1424714"></a>
-=======
 <a name="id1437983"></a>
->>>>>>> ef7f0bb9
           <a class="link" href="error_handling_policies.html#math_toolkit.policy.pol_ref.error_handling_policies.user_error">user_error</a>
         </h6>
 <p>
@@ -471,11 +451,7 @@
           here</a>.
         </p>
 <a name="math_toolkit.policy.pol_ref.error_handling_policies.kinds_of_error_raised"></a><h5>
-<<<<<<< HEAD
-<a name="id1425629"></a>
-=======
 <a name="id1438871"></a>
->>>>>>> ef7f0bb9
           <a class="link" href="error_handling_policies.html#math_toolkit.policy.pol_ref.error_handling_policies.kinds_of_error_raised">Kinds
           of Error Raised</a>
         </h5>
@@ -715,11 +691,7 @@
 </tbody>
 </table></div>
 <a name="math_toolkit.policy.pol_ref.error_handling_policies.examples"></a><h5>
-<<<<<<< HEAD
-<a name="id1426470"></a>
-=======
 <a name="id1440005"></a>
->>>>>>> ef7f0bb9
           <a class="link" href="error_handling_policies.html#math_toolkit.policy.pol_ref.error_handling_policies.examples">Examples</a>
         </h5>
 <p>
