--- conflicted
+++ resolved
@@ -4,11 +4,7 @@
 <title>Document Conventions</title>
 <link rel="stylesheet" href="../math.css" type="text/css">
 <meta name="generator" content="DocBook XSL Stylesheets V1.79.1">
-<<<<<<< HEAD
-<link rel="home" href="../index.html" title="Math Toolkit 2.11.0">
-=======
 <link rel="home" href="../index.html" title="Math Toolkit 2.12.0">
->>>>>>> 9af885b5
 <link rel="up" href="../overview.html" title="Chapter&#160;1.&#160;Overview">
 <link rel="prev" href="navigation.html" title="Navigation">
 <link rel="next" href="hints.html" title="Other Hints and tips">
@@ -31,11 +27,7 @@
 <a name="math_toolkit.conventions"></a><a class="link" href="conventions.html" title="Document Conventions">Document Conventions</a>
 </h2></div></div></div>
 <p>
-<<<<<<< HEAD
-      <a class="indexterm" name="id882745"></a>
-=======
       <a class="indexterm" name="id893414"></a>
->>>>>>> 9af885b5
     </p>
 <p>
       This documentation aims to use of the following naming and formatting conventions.
