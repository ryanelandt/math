--- conflicted
+++ resolved
@@ -27,11 +27,7 @@
 <a name="math_toolkit.conventions"></a><a class="link" href="conventions.html" title="Document Conventions">Document Conventions</a>
 </h2></div></div></div>
 <p>
-<<<<<<< HEAD
-      <a class="indexterm" name="idm1567449536"></a>
-=======
-      <a class="indexterm" name="idm1568502592"></a>
->>>>>>> a663232f
+      <a class="indexterm" name="idm1568369920"></a>
     </p>
 <p>
       This documentation aims to use of the following naming and formatting conventions.
