--- conflicted
+++ resolved
@@ -14,9 +14,5 @@
 extern "C" float BOOST_MATH_TR1_DECL ellint_3f BOOST_PREVENT_MACRO_SUBSTITUTION(float k, float nu, float phi)
 {
    return c_policies::ellint_3 BOOST_PREVENT_MACRO_SUBSTITUTION(k, nu, phi);
-<<<<<<< HEAD
-}
-=======
 }
 
->>>>>>> 62744fed
