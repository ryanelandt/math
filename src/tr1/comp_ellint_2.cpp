--- conflicted
+++ resolved
@@ -14,9 +14,5 @@
 extern "C" double BOOST_MATH_TR1_DECL comp_ellint_2 BOOST_PREVENT_MACRO_SUBSTITUTION(double x)
 {
    return c_policies::ellint_2 BOOST_PREVENT_MACRO_SUBSTITUTION(x);
-<<<<<<< HEAD
-}
-=======
 }
 
->>>>>>> 62744fed
